--- conflicted
+++ resolved
@@ -11,94 +11,6 @@
 
 namespace Leap.Unity {
   [CustomEditor(typeof(LeapHandController))]
-<<<<<<< HEAD
-  public class LeapHandControllerEditor : Editor {
-
-    private const float BOX_RADIUS = 0.45f;
-    private const float BOX_WIDTH = 0.965f;
-    private const float BOX_DEPTH = 0.6671f;
-
-    private LeapHandController controller;
-
-    void OnEnable() {
-      controller = target as LeapHandController;
-    }
-
-    public void OnSceneGUI() {
-      Vector3 origin = controller.transform.TransformPoint(Vector3.zero);
-
-      Vector3 local_top_left, top_left, local_top_right, top_right,
-              local_bottom_left, bottom_left, local_bottom_right, bottom_right;
-      getLocalGlobalPoint(-1, 1, 1, out local_top_left, out top_left);
-      getLocalGlobalPoint(1, 1, 1, out local_top_right, out top_right);
-      getLocalGlobalPoint(-1, 1, -1, out local_bottom_left, out bottom_left);
-      getLocalGlobalPoint(1, 1, -1, out local_bottom_right, out bottom_right);
-
-      Handles.DrawLine(origin, top_left);
-      Handles.DrawLine(origin, top_right);
-      Handles.DrawLine(origin, bottom_left);
-      Handles.DrawLine(origin, bottom_right);
-
-      drawControllerEdge(origin, local_top_left, local_top_right);
-      drawControllerEdge(origin, local_bottom_left, local_top_left);
-      drawControllerEdge(origin, local_bottom_left, local_bottom_right);
-      drawControllerEdge(origin, local_bottom_right, local_top_right);
-
-      drawControllerArc(origin, local_top_left, local_bottom_left, local_top_right, local_bottom_right, -Vector3.forward);
-      drawControllerArc(origin, local_top_left, local_top_right, local_bottom_left, local_bottom_right, -Vector3.right);
-    }
-
-    private void getLocalGlobalPoint(int x, int y, int z, out Vector3 local, out Vector3 global) {
-      local = new Vector3(x * BOX_WIDTH, y * BOX_RADIUS, z * BOX_DEPTH);
-      global = controller.transform.TransformPoint(BOX_RADIUS * local.normalized);
-    }
-
-    private void drawControllerEdge(Vector3 origin,
-                                    Vector3 edge0, Vector3 edge1) {
-      Vector3 right_normal = controller.transform.TransformDirection(Vector3.Cross(edge0, edge1));
-      float right_angle = Vector3.Angle(edge0, edge1);
-      Handles.DrawWireArc(origin, right_normal,
-                          controller.transform.TransformDirection(edge0),
-                          right_angle, controller.transform.lossyScale.x * BOX_RADIUS);
-    }
-
-    private void drawControllerArc(Vector3 origin,
-                                    Vector3 edgeA0, Vector3 edgeA1,
-                                    Vector3 edgeB0, Vector3 edgeB1,
-                                    Vector3 direction) {
-      Vector3 faceA = Vector3.Lerp(edgeA0, edgeA1, 0.5f);
-      Vector3 faceB = Vector3.Lerp(edgeB0, edgeB1, 0.5f);
-
-      Vector3 depth_normal = controller.transform.TransformDirection(direction);
-      float angle = Vector3.Angle(faceA, faceB);
-      Handles.DrawWireArc(origin, depth_normal,
-                          controller.transform.TransformDirection(faceA),
-                          angle, controller.transform.lossyScale.x * BOX_RADIUS);
-    }
-
-    public override void OnInspectorGUI() {
-      serializedObject.Update();
-      SerializedProperty properties = serializedObject.GetIterator();
-
-      EditorGUI.BeginChangeCheck();
-
-      bool useEnterChildren = true;
-      while (properties.NextVisible(useEnterChildren)) {
-        useEnterChildren = false;
-
-        switch (properties.name) {
-          default:
-            EditorGUILayout.PropertyField(properties);
-            break;
-        }
-      }
-
-      if (EditorGUI.EndChangeCheck()) {
-        serializedObject.ApplyModifiedProperties();
-      }
-    }
-  } 
-=======
   public class LeapHandControllerEditor : CustomEditorBase {
     private const float BOX_RADIUS = 0.45f;
     private const float BOX_WIDTH = 0.965f;
@@ -164,5 +76,4 @@
                           angle, controller.transform.lossyScale.x * BOX_RADIUS);
     }
   }
->>>>>>> 0642c655
 }