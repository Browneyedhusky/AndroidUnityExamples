--- conflicted
+++ resolved
@@ -13,7 +13,7 @@
 --- !u!104 &2
 RenderSettings:
   m_ObjectHideFlags: 0
-  serializedVersion: 6
+  serializedVersion: 7
   m_Fog: 0
   m_FogColor: {r: 0.5, g: 0.5, b: 0.5, a: 1}
   m_FogMode: 3
@@ -37,12 +37,12 @@
   m_ReflectionIntensity: 1
   m_CustomReflection: {fileID: 0}
   m_Sun: {fileID: 0}
+  m_IndirectSpecularColor: {r: 0.44692546, g: 0.49678695, b: 0.5750854, a: 1}
 --- !u!157 &3
 LightmapSettings:
   m_ObjectHideFlags: 0
-  serializedVersion: 6
+  serializedVersion: 7
   m_GIWorkflowMode: 0
-  m_LightmapsMode: 1
   m_GISettings:
     serializedVersion: 2
     m_BounceScale: 1
@@ -53,17 +53,22 @@
     m_EnableBakedLightmaps: 1
     m_EnableRealtimeLightmaps: 1
   m_LightmapEditorSettings:
-    serializedVersion: 3
+    serializedVersion: 4
     m_Resolution: 2
     m_BakeResolution: 40
     m_TextureWidth: 1024
     m_TextureHeight: 1024
+    m_AO: 0
     m_AOMaxDistance: 1
+    m_CompAOExponent: 0
+    m_CompAOExponentDirect: 0
     m_Padding: 2
-    m_CompAOExponent: 0
     m_LightmapParameters: {fileID: 0}
+    m_LightmapsBakeMode: 1
     m_TextureCompression: 1
+    m_DirectLightInLightProbes: 1
     m_FinalGather: 0
+    m_FinalGatherFiltering: 1
     m_FinalGatherRayCount: 1024
     m_ReflectionCompression: 2
   m_LightingDataAsset: {fileID: 0}
@@ -207,7 +212,7 @@
       objectReference: {fileID: 0}
     - target: {fileID: 400002, guid: f908b62ffbe864392871ccab788e9c5e, type: 2}
       propertyPath: m_RootOrder
-      value: 4
+      value: 3
       objectReference: {fileID: 0}
     - target: {fileID: 400044, guid: f908b62ffbe864392871ccab788e9c5e, type: 2}
       propertyPath: m_LocalRotation.x
@@ -553,11 +558,12 @@
   m_LocalRotation: {x: 0, y: 0, z: 0, w: 1}
   m_LocalPosition: {x: 0, y: 0, z: 0}
   m_LocalScale: {x: 1, y: 1, z: 1}
-  m_LocalEulerAnglesHint: {x: 0, y: 0, z: 0}
   m_Children:
   - {fileID: 1928180894}
+  - {fileID: 2141459593}
   m_Father: {fileID: 1805543667}
   m_RootOrder: 0
+  m_LocalEulerAnglesHint: {x: 0, y: 0, z: 0}
 --- !u!114 &266907293
 MonoBehaviour:
   m_ObjectHideFlags: 0
@@ -634,11 +640,10 @@
   m_ObjectHideFlags: 0
   serializedVersion: 2
   m_Modification:
-    m_TransformParent: {fileID: 905206539}
+    m_TransformParent: {fileID: 2141459593}
     m_Modifications:
     - target: {fileID: 475100, guid: 23f2cce114628a448bfeaae171b4c0c0, type: 2}
       propertyPath: m_LocalPosition.x
-<<<<<<< HEAD
       value: 0
       objectReference: {fileID: 0}
     - target: {fileID: 475100, guid: 23f2cce114628a448bfeaae171b4c0c0, type: 2}
@@ -648,41 +653,22 @@
     - target: {fileID: 475100, guid: 23f2cce114628a448bfeaae171b4c0c0, type: 2}
       propertyPath: m_LocalPosition.z
       value: 0
-=======
-      value: -0.07600004
       objectReference: {fileID: 0}
     - target: {fileID: 475100, guid: 23f2cce114628a448bfeaae171b4c0c0, type: 2}
-      propertyPath: m_LocalPosition.y
-      value: -0.06700001
+      propertyPath: m_LocalRotation.x
+      value: 0.000000115202326
       objectReference: {fileID: 0}
     - target: {fileID: 475100, guid: 23f2cce114628a448bfeaae171b4c0c0, type: 2}
-      propertyPath: m_LocalPosition.z
-      value: 0.14499994
->>>>>>> 1b657d7a
+      propertyPath: m_LocalRotation.y
+      value: -0.7071067
       objectReference: {fileID: 0}
     - target: {fileID: 475100, guid: 23f2cce114628a448bfeaae171b4c0c0, type: 2}
-      propertyPath: m_LocalRotation.x
-      value: 0.7071067
+      propertyPath: m_LocalRotation.z
+      value: -0.7071068
       objectReference: {fileID: 0}
     - target: {fileID: 475100, guid: 23f2cce114628a448bfeaae171b4c0c0, type: 2}
-      propertyPath: m_LocalRotation.y
-      value: 0.00000023040464
-      objectReference: {fileID: 0}
-    - target: {fileID: 475100, guid: 23f2cce114628a448bfeaae171b4c0c0, type: 2}
-      propertyPath: m_LocalRotation.z
-<<<<<<< HEAD
-      value: 0
-      objectReference: {fileID: 0}
-    - target: {fileID: 475100, guid: 23f2cce114628a448bfeaae171b4c0c0, type: 2}
-      propertyPath: m_LocalRotation.w
-      value: 1
-=======
-      value: 0.00000023040464
-      objectReference: {fileID: 0}
-    - target: {fileID: 475100, guid: 23f2cce114628a448bfeaae171b4c0c0, type: 2}
-      propertyPath: m_LocalRotation.w
-      value: -0.7071068
->>>>>>> 1b657d7a
+      propertyPath: m_LocalRotation.w
+      value: -0.00000011520231
       objectReference: {fileID: 0}
     - target: {fileID: 475100, guid: 23f2cce114628a448bfeaae171b4c0c0, type: 2}
       propertyPath: m_RootOrder
@@ -690,23 +676,15 @@
       objectReference: {fileID: 0}
     - target: {fileID: 445960, guid: 23f2cce114628a448bfeaae171b4c0c0, type: 2}
       propertyPath: m_LocalRotation.x
-<<<<<<< HEAD
-      value: 0.06767926
-=======
-      value: 0.06767928
->>>>>>> 1b657d7a
+      value: 0.06767927
       objectReference: {fileID: 0}
     - target: {fileID: 445960, guid: 23f2cce114628a448bfeaae171b4c0c0, type: 2}
       propertyPath: m_LocalRotation.y
-      value: -0.06845518
+      value: -0.068455175
       objectReference: {fileID: 0}
     - target: {fileID: 445960, guid: 23f2cce114628a448bfeaae171b4c0c0, type: 2}
       propertyPath: m_LocalRotation.z
-<<<<<<< HEAD
-      value: 0.10489069
-=======
       value: 0.104890674
->>>>>>> 1b657d7a
       objectReference: {fileID: 0}
     - target: {fileID: 445960, guid: 23f2cce114628a448bfeaae171b4c0c0, type: 2}
       propertyPath: m_LocalRotation.w
@@ -714,8 +692,7 @@
       objectReference: {fileID: 0}
     - target: {fileID: 445960, guid: 23f2cce114628a448bfeaae171b4c0c0, type: 2}
       propertyPath: m_LocalPosition.x
-<<<<<<< HEAD
-      value: -0.09995665
+      value: -0.099956654
       objectReference: {fileID: 0}
     - target: {fileID: 445960, guid: 23f2cce114628a448bfeaae171b4c0c0, type: 2}
       propertyPath: m_LocalPosition.y
@@ -723,110 +700,67 @@
       objectReference: {fileID: 0}
     - target: {fileID: 445960, guid: 23f2cce114628a448bfeaae171b4c0c0, type: 2}
       propertyPath: m_LocalPosition.z
-      value: 0.037580788
+      value: 0.037580773
       objectReference: {fileID: 0}
     - target: {fileID: 428954, guid: 23f2cce114628a448bfeaae171b4c0c0, type: 2}
       propertyPath: m_LocalRotation.x
-      value: 0.06767926
-=======
-      value: -0.09995663
-      objectReference: {fileID: 0}
-    - target: {fileID: 445960, guid: 23f2cce114628a448bfeaae171b4c0c0, type: 2}
-      propertyPath: m_LocalPosition.y
-      value: 0.1209316
-      objectReference: {fileID: 0}
-    - target: {fileID: 445960, guid: 23f2cce114628a448bfeaae171b4c0c0, type: 2}
-      propertyPath: m_LocalPosition.z
-      value: 0.037580796
+      value: 0.06767927
       objectReference: {fileID: 0}
     - target: {fileID: 428954, guid: 23f2cce114628a448bfeaae171b4c0c0, type: 2}
-      propertyPath: m_LocalRotation.x
-      value: 0.06767928
->>>>>>> 1b657d7a
+      propertyPath: m_LocalRotation.y
+      value: -0.068455175
       objectReference: {fileID: 0}
     - target: {fileID: 428954, guid: 23f2cce114628a448bfeaae171b4c0c0, type: 2}
-      propertyPath: m_LocalRotation.y
-      value: -0.06845518
+      propertyPath: m_LocalRotation.z
+      value: 0.104890674
       objectReference: {fileID: 0}
     - target: {fileID: 428954, guid: 23f2cce114628a448bfeaae171b4c0c0, type: 2}
-      propertyPath: m_LocalRotation.z
-<<<<<<< HEAD
-      value: 0.10489069
-=======
+      propertyPath: m_LocalRotation.w
+      value: 0.9898138
+      objectReference: {fileID: 0}
+    - target: {fileID: 428954, guid: 23f2cce114628a448bfeaae171b4c0c0, type: 2}
+      propertyPath: m_LocalPosition.x
+      value: -0.10402201
+      objectReference: {fileID: 0}
+    - target: {fileID: 428954, guid: 23f2cce114628a448bfeaae171b4c0c0, type: 2}
+      propertyPath: m_LocalPosition.y
+      value: 0.115960695
+      objectReference: {fileID: 0}
+    - target: {fileID: 428954, guid: 23f2cce114628a448bfeaae171b4c0c0, type: 2}
+      propertyPath: m_LocalPosition.z
+      value: 0.07046973
+      objectReference: {fileID: 0}
+    - target: {fileID: 499498, guid: 23f2cce114628a448bfeaae171b4c0c0, type: 2}
+      propertyPath: m_LocalRotation.x
+      value: 0.06767927
+      objectReference: {fileID: 0}
+    - target: {fileID: 499498, guid: 23f2cce114628a448bfeaae171b4c0c0, type: 2}
+      propertyPath: m_LocalRotation.y
+      value: -0.068455175
+      objectReference: {fileID: 0}
+    - target: {fileID: 499498, guid: 23f2cce114628a448bfeaae171b4c0c0, type: 2}
+      propertyPath: m_LocalRotation.z
       value: 0.104890674
->>>>>>> 1b657d7a
-      objectReference: {fileID: 0}
-    - target: {fileID: 428954, guid: 23f2cce114628a448bfeaae171b4c0c0, type: 2}
+      objectReference: {fileID: 0}
+    - target: {fileID: 499498, guid: 23f2cce114628a448bfeaae171b4c0c0, type: 2}
       propertyPath: m_LocalRotation.w
       value: 0.9898138
       objectReference: {fileID: 0}
-    - target: {fileID: 428954, guid: 23f2cce114628a448bfeaae171b4c0c0, type: 2}
-      propertyPath: m_LocalPosition.x
-<<<<<<< HEAD
-      value: -0.104022
-=======
-      value: -0.104021996
->>>>>>> 1b657d7a
-      objectReference: {fileID: 0}
-    - target: {fileID: 428954, guid: 23f2cce114628a448bfeaae171b4c0c0, type: 2}
-      propertyPath: m_LocalPosition.y
-      value: 0.11596071
-      objectReference: {fileID: 0}
-    - target: {fileID: 428954, guid: 23f2cce114628a448bfeaae171b4c0c0, type: 2}
-      propertyPath: m_LocalPosition.z
-      value: 0.070469745
-      objectReference: {fileID: 0}
     - target: {fileID: 499498, guid: 23f2cce114628a448bfeaae171b4c0c0, type: 2}
-      propertyPath: m_LocalRotation.x
-<<<<<<< HEAD
-      value: 0.06767926
-=======
-      value: 0.06767928
->>>>>>> 1b657d7a
+      propertyPath: m_LocalPosition.x
+      value: -0.106627315
       objectReference: {fileID: 0}
     - target: {fileID: 499498, guid: 23f2cce114628a448bfeaae171b4c0c0, type: 2}
-      propertyPath: m_LocalRotation.y
-      value: -0.06845518
+      propertyPath: m_LocalPosition.y
+      value: 0.11277509
       objectReference: {fileID: 0}
     - target: {fileID: 499498, guid: 23f2cce114628a448bfeaae171b4c0c0, type: 2}
-      propertyPath: m_LocalRotation.z
-<<<<<<< HEAD
-      value: 0.10489069
-=======
-      value: 0.104890674
->>>>>>> 1b657d7a
-      objectReference: {fileID: 0}
-    - target: {fileID: 499498, guid: 23f2cce114628a448bfeaae171b4c0c0, type: 2}
-      propertyPath: m_LocalRotation.w
-      value: 0.9898138
-      objectReference: {fileID: 0}
-    - target: {fileID: 499498, guid: 23f2cce114628a448bfeaae171b4c0c0, type: 2}
-      propertyPath: m_LocalPosition.x
-<<<<<<< HEAD
-      value: -0.10662729
-      objectReference: {fileID: 0}
-    - target: {fileID: 499498, guid: 23f2cce114628a448bfeaae171b4c0c0, type: 2}
-      propertyPath: m_LocalPosition.y
-      value: 0.1127751
-=======
-      value: -0.106627285
-      objectReference: {fileID: 0}
-    - target: {fileID: 499498, guid: 23f2cce114628a448bfeaae171b4c0c0, type: 2}
-      propertyPath: m_LocalPosition.y
-      value: 0.11277511
->>>>>>> 1b657d7a
-      objectReference: {fileID: 0}
-    - target: {fileID: 499498, guid: 23f2cce114628a448bfeaae171b4c0c0, type: 2}
-      propertyPath: m_LocalPosition.z
-      value: 0.09154674
+      propertyPath: m_LocalPosition.z
+      value: 0.09154672
       objectReference: {fileID: 0}
     - target: {fileID: 424738, guid: 23f2cce114628a448bfeaae171b4c0c0, type: 2}
       propertyPath: m_LocalRotation.x
-<<<<<<< HEAD
-      value: 0.019904856
-=======
-      value: 0.019904858
->>>>>>> 1b657d7a
+      value: 0.019904826
       objectReference: {fileID: 0}
     - target: {fileID: 424738, guid: 23f2cce114628a448bfeaae171b4c0c0, type: 2}
       propertyPath: m_LocalRotation.y
@@ -834,16 +768,15 @@
       objectReference: {fileID: 0}
     - target: {fileID: 424738, guid: 23f2cce114628a448bfeaae171b4c0c0, type: 2}
       propertyPath: m_LocalRotation.z
-      value: -0.5351684
+      value: -0.53516835
       objectReference: {fileID: 0}
     - target: {fileID: 424738, guid: 23f2cce114628a448bfeaae171b4c0c0, type: 2}
       propertyPath: m_LocalRotation.w
-      value: 0.76508355
+      value: 0.7650837
       objectReference: {fileID: 0}
     - target: {fileID: 424738, guid: 23f2cce114628a448bfeaae171b4c0c0, type: 2}
       propertyPath: m_LocalPosition.x
-<<<<<<< HEAD
-      value: -0.04851017
+      value: -0.04851018
       objectReference: {fileID: 0}
     - target: {fileID: 424738, guid: 23f2cce114628a448bfeaae171b4c0c0, type: 2}
       propertyPath: m_LocalPosition.y
@@ -851,91 +784,63 @@
       objectReference: {fileID: 0}
     - target: {fileID: 424738, guid: 23f2cce114628a448bfeaae171b4c0c0, type: 2}
       propertyPath: m_LocalPosition.z
-      value: -0.035985827
+      value: -0.035985842
       objectReference: {fileID: 0}
     - target: {fileID: 467128, guid: 23f2cce114628a448bfeaae171b4c0c0, type: 2}
       propertyPath: m_LocalRotation.x
-      value: 0.019904856
-=======
-      value: -0.048510168
-      objectReference: {fileID: 0}
-    - target: {fileID: 424738, guid: 23f2cce114628a448bfeaae171b4c0c0, type: 2}
-      propertyPath: m_LocalPosition.y
-      value: 0.10445185
-      objectReference: {fileID: 0}
-    - target: {fileID: 424738, guid: 23f2cce114628a448bfeaae171b4c0c0, type: 2}
-      propertyPath: m_LocalPosition.z
-      value: -0.035985805
+      value: 0.019904826
       objectReference: {fileID: 0}
     - target: {fileID: 467128, guid: 23f2cce114628a448bfeaae171b4c0c0, type: 2}
-      propertyPath: m_LocalRotation.x
-      value: 0.019904858
->>>>>>> 1b657d7a
+      propertyPath: m_LocalRotation.y
+      value: 0.3575552
       objectReference: {fileID: 0}
     - target: {fileID: 467128, guid: 23f2cce114628a448bfeaae171b4c0c0, type: 2}
+      propertyPath: m_LocalRotation.z
+      value: -0.53516835
+      objectReference: {fileID: 0}
+    - target: {fileID: 467128, guid: 23f2cce114628a448bfeaae171b4c0c0, type: 2}
+      propertyPath: m_LocalRotation.w
+      value: 0.7650837
+      objectReference: {fileID: 0}
+    - target: {fileID: 467128, guid: 23f2cce114628a448bfeaae171b4c0c0, type: 2}
+      propertyPath: m_LocalPosition.x
+      value: -0.02805863
+      objectReference: {fileID: 0}
+    - target: {fileID: 467128, guid: 23f2cce114628a448bfeaae171b4c0c0, type: 2}
+      propertyPath: m_LocalPosition.y
+      value: 0.08838188
+      objectReference: {fileID: 0}
+    - target: {fileID: 467128, guid: 23f2cce114628a448bfeaae171b4c0c0, type: 2}
+      propertyPath: m_LocalPosition.z
+      value: -0.0070667784
+      objectReference: {fileID: 0}
+    - target: {fileID: 481326, guid: 23f2cce114628a448bfeaae171b4c0c0, type: 2}
+      propertyPath: m_LocalRotation.x
+      value: 0.019904826
+      objectReference: {fileID: 0}
+    - target: {fileID: 481326, guid: 23f2cce114628a448bfeaae171b4c0c0, type: 2}
       propertyPath: m_LocalRotation.y
       value: 0.3575552
       objectReference: {fileID: 0}
-    - target: {fileID: 467128, guid: 23f2cce114628a448bfeaae171b4c0c0, type: 2}
-      propertyPath: m_LocalRotation.z
-      value: -0.5351684
-      objectReference: {fileID: 0}
-    - target: {fileID: 467128, guid: 23f2cce114628a448bfeaae171b4c0c0, type: 2}
-      propertyPath: m_LocalRotation.w
-      value: 0.76508355
-      objectReference: {fileID: 0}
-    - target: {fileID: 467128, guid: 23f2cce114628a448bfeaae171b4c0c0, type: 2}
-      propertyPath: m_LocalPosition.x
-      value: -0.028058624
-      objectReference: {fileID: 0}
-    - target: {fileID: 467128, guid: 23f2cce114628a448bfeaae171b4c0c0, type: 2}
-      propertyPath: m_LocalPosition.y
-<<<<<<< HEAD
-      value: 0.08838188
-      objectReference: {fileID: 0}
-    - target: {fileID: 467128, guid: 23f2cce114628a448bfeaae171b4c0c0, type: 2}
-      propertyPath: m_LocalPosition.z
-      value: -0.007066768
-      objectReference: {fileID: 0}
     - target: {fileID: 481326, guid: 23f2cce114628a448bfeaae171b4c0c0, type: 2}
-      propertyPath: m_LocalRotation.x
-      value: 0.019904856
-=======
-      value: 0.0883819
-      objectReference: {fileID: 0}
-    - target: {fileID: 467128, guid: 23f2cce114628a448bfeaae171b4c0c0, type: 2}
-      propertyPath: m_LocalPosition.z
-      value: -0.007066749
+      propertyPath: m_LocalRotation.z
+      value: -0.53516835
       objectReference: {fileID: 0}
     - target: {fileID: 481326, guid: 23f2cce114628a448bfeaae171b4c0c0, type: 2}
-      propertyPath: m_LocalRotation.x
-      value: 0.019904858
->>>>>>> 1b657d7a
+      propertyPath: m_LocalRotation.w
+      value: 0.7650837
       objectReference: {fileID: 0}
     - target: {fileID: 481326, guid: 23f2cce114628a448bfeaae171b4c0c0, type: 2}
-      propertyPath: m_LocalRotation.y
-      value: 0.3575552
+      propertyPath: m_LocalPosition.x
+      value: -0.014061449
       objectReference: {fileID: 0}
     - target: {fileID: 481326, guid: 23f2cce114628a448bfeaae171b4c0c0, type: 2}
-      propertyPath: m_LocalRotation.z
-      value: -0.5351684
+      propertyPath: m_LocalPosition.y
+      value: 0.0773835
       objectReference: {fileID: 0}
     - target: {fileID: 481326, guid: 23f2cce114628a448bfeaae171b4c0c0, type: 2}
-      propertyPath: m_LocalRotation.w
-      value: 0.76508355
-      objectReference: {fileID: 0}
-    - target: {fileID: 481326, guid: 23f2cce114628a448bfeaae171b4c0c0, type: 2}
-      propertyPath: m_LocalPosition.x
-<<<<<<< HEAD
-      value: -0.014061449
-      objectReference: {fileID: 0}
-    - target: {fileID: 481326, guid: 23f2cce114628a448bfeaae171b4c0c0, type: 2}
-      propertyPath: m_LocalPosition.y
-      value: 0.0773835
-      objectReference: {fileID: 0}
-    - target: {fileID: 481326, guid: 23f2cce114628a448bfeaae171b4c0c0, type: 2}
-      propertyPath: m_LocalPosition.z
-      value: 0.012725629
+      propertyPath: m_LocalPosition.z
+      value: 0.0127256205
       objectReference: {fileID: 0}
     - target: {fileID: 414404, guid: 23f2cce114628a448bfeaae171b4c0c0, type: 2}
       propertyPath: m_LocalRotation.x
@@ -943,154 +848,87 @@
       objectReference: {fileID: 0}
     - target: {fileID: 414404, guid: 23f2cce114628a448bfeaae171b4c0c0, type: 2}
       propertyPath: m_LocalRotation.y
-      value: 0.009242239
-=======
-      value: -0.014061446
-      objectReference: {fileID: 0}
-    - target: {fileID: 481326, guid: 23f2cce114628a448bfeaae171b4c0c0, type: 2}
-      propertyPath: m_LocalPosition.y
-      value: 0.077383526
-      objectReference: {fileID: 0}
-    - target: {fileID: 481326, guid: 23f2cce114628a448bfeaae171b4c0c0, type: 2}
-      propertyPath: m_LocalPosition.z
-      value: 0.012725644
+      value: 0.00924224
       objectReference: {fileID: 0}
     - target: {fileID: 414404, guid: 23f2cce114628a448bfeaae171b4c0c0, type: 2}
-      propertyPath: m_LocalRotation.x
-      value: 0.07527783
+      propertyPath: m_LocalRotation.z
+      value: 0.073994935
       objectReference: {fileID: 0}
     - target: {fileID: 414404, guid: 23f2cce114628a448bfeaae171b4c0c0, type: 2}
+      propertyPath: m_LocalRotation.w
+      value: 0.99437046
+      objectReference: {fileID: 0}
+    - target: {fileID: 414404, guid: 23f2cce114628a448bfeaae171b4c0c0, type: 2}
+      propertyPath: m_LocalPosition.x
+      value: -0.07655248
+      objectReference: {fileID: 0}
+    - target: {fileID: 414404, guid: 23f2cce114628a448bfeaae171b4c0c0, type: 2}
+      propertyPath: m_LocalPosition.y
+      value: 0.12068979
+      objectReference: {fileID: 0}
+    - target: {fileID: 414404, guid: 23f2cce114628a448bfeaae171b4c0c0, type: 2}
+      propertyPath: m_LocalPosition.z
+      value: 0.04531037
+      objectReference: {fileID: 0}
+    - target: {fileID: 451232, guid: 23f2cce114628a448bfeaae171b4c0c0, type: 2}
+      propertyPath: m_LocalRotation.x
+      value: 0.075277835
+      objectReference: {fileID: 0}
+    - target: {fileID: 451232, guid: 23f2cce114628a448bfeaae171b4c0c0, type: 2}
       propertyPath: m_LocalRotation.y
       value: 0.00924224
->>>>>>> 1b657d7a
-      objectReference: {fileID: 0}
-    - target: {fileID: 414404, guid: 23f2cce114628a448bfeaae171b4c0c0, type: 2}
+      objectReference: {fileID: 0}
+    - target: {fileID: 451232, guid: 23f2cce114628a448bfeaae171b4c0c0, type: 2}
       propertyPath: m_LocalRotation.z
       value: 0.073994935
       objectReference: {fileID: 0}
-    - target: {fileID: 414404, guid: 23f2cce114628a448bfeaae171b4c0c0, type: 2}
+    - target: {fileID: 451232, guid: 23f2cce114628a448bfeaae171b4c0c0, type: 2}
       propertyPath: m_LocalRotation.w
       value: 0.99437046
       objectReference: {fileID: 0}
-    - target: {fileID: 414404, guid: 23f2cce114628a448bfeaae171b4c0c0, type: 2}
-      propertyPath: m_LocalPosition.x
-<<<<<<< HEAD
-      value: -0.076552466
-      objectReference: {fileID: 0}
-    - target: {fileID: 414404, guid: 23f2cce114628a448bfeaae171b4c0c0, type: 2}
-      propertyPath: m_LocalPosition.y
-      value: 0.12068979
-      objectReference: {fileID: 0}
-    - target: {fileID: 414404, guid: 23f2cce114628a448bfeaae171b4c0c0, type: 2}
-      propertyPath: m_LocalPosition.z
-      value: 0.045310386
-      objectReference: {fileID: 0}
     - target: {fileID: 451232, guid: 23f2cce114628a448bfeaae171b4c0c0, type: 2}
+      propertyPath: m_LocalPosition.x
+      value: -0.07550508
+      objectReference: {fileID: 0}
+    - target: {fileID: 451232, guid: 23f2cce114628a448bfeaae171b4c0c0, type: 2}
+      propertyPath: m_LocalPosition.y
+      value: 0.11542667
+      objectReference: {fileID: 0}
+    - target: {fileID: 451232, guid: 23f2cce114628a448bfeaae171b4c0c0, type: 2}
+      propertyPath: m_LocalPosition.z
+      value: 0.080382206
+      objectReference: {fileID: 0}
+    - target: {fileID: 424054, guid: 23f2cce114628a448bfeaae171b4c0c0, type: 2}
       propertyPath: m_LocalRotation.x
       value: 0.075277835
       objectReference: {fileID: 0}
-    - target: {fileID: 451232, guid: 23f2cce114628a448bfeaae171b4c0c0, type: 2}
-      propertyPath: m_LocalRotation.y
-      value: 0.009242239
-=======
-      value: -0.07655245
-      objectReference: {fileID: 0}
-    - target: {fileID: 414404, guid: 23f2cce114628a448bfeaae171b4c0c0, type: 2}
-      propertyPath: m_LocalPosition.y
-      value: 0.1206898
-      objectReference: {fileID: 0}
-    - target: {fileID: 414404, guid: 23f2cce114628a448bfeaae171b4c0c0, type: 2}
-      propertyPath: m_LocalPosition.z
-      value: 0.045310393
-      objectReference: {fileID: 0}
-    - target: {fileID: 451232, guid: 23f2cce114628a448bfeaae171b4c0c0, type: 2}
-      propertyPath: m_LocalRotation.x
-      value: 0.07527783
-      objectReference: {fileID: 0}
-    - target: {fileID: 451232, guid: 23f2cce114628a448bfeaae171b4c0c0, type: 2}
+    - target: {fileID: 424054, guid: 23f2cce114628a448bfeaae171b4c0c0, type: 2}
       propertyPath: m_LocalRotation.y
       value: 0.00924224
->>>>>>> 1b657d7a
-      objectReference: {fileID: 0}
-    - target: {fileID: 451232, guid: 23f2cce114628a448bfeaae171b4c0c0, type: 2}
+      objectReference: {fileID: 0}
+    - target: {fileID: 424054, guid: 23f2cce114628a448bfeaae171b4c0c0, type: 2}
       propertyPath: m_LocalRotation.z
       value: 0.073994935
       objectReference: {fileID: 0}
-    - target: {fileID: 451232, guid: 23f2cce114628a448bfeaae171b4c0c0, type: 2}
+    - target: {fileID: 424054, guid: 23f2cce114628a448bfeaae171b4c0c0, type: 2}
       propertyPath: m_LocalRotation.w
       value: 0.99437046
       objectReference: {fileID: 0}
-    - target: {fileID: 451232, guid: 23f2cce114628a448bfeaae171b4c0c0, type: 2}
-      propertyPath: m_LocalPosition.x
-<<<<<<< HEAD
-      value: -0.07550507
-      objectReference: {fileID: 0}
-    - target: {fileID: 451232, guid: 23f2cce114628a448bfeaae171b4c0c0, type: 2}
-      propertyPath: m_LocalPosition.y
-      value: 0.11542668
-=======
-      value: -0.07550506
-      objectReference: {fileID: 0}
-    - target: {fileID: 451232, guid: 23f2cce114628a448bfeaae171b4c0c0, type: 2}
-      propertyPath: m_LocalPosition.y
-      value: 0.1154267
->>>>>>> 1b657d7a
-      objectReference: {fileID: 0}
-    - target: {fileID: 451232, guid: 23f2cce114628a448bfeaae171b4c0c0, type: 2}
-      propertyPath: m_LocalPosition.z
-      value: 0.08038222
-      objectReference: {fileID: 0}
     - target: {fileID: 424054, guid: 23f2cce114628a448bfeaae171b4c0c0, type: 2}
-      propertyPath: m_LocalRotation.x
-<<<<<<< HEAD
-      value: 0.075277835
+      propertyPath: m_LocalPosition.x
+      value: -0.07485961
       objectReference: {fileID: 0}
     - target: {fileID: 424054, guid: 23f2cce114628a448bfeaae171b4c0c0, type: 2}
-      propertyPath: m_LocalRotation.y
-      value: 0.009242239
-=======
-      value: 0.07527783
+      propertyPath: m_LocalPosition.y
+      value: 0.112183206
       objectReference: {fileID: 0}
     - target: {fileID: 424054, guid: 23f2cce114628a448bfeaae171b4c0c0, type: 2}
-      propertyPath: m_LocalRotation.y
-      value: 0.00924224
->>>>>>> 1b657d7a
-      objectReference: {fileID: 0}
-    - target: {fileID: 424054, guid: 23f2cce114628a448bfeaae171b4c0c0, type: 2}
-      propertyPath: m_LocalRotation.z
-      value: 0.073994935
-      objectReference: {fileID: 0}
-    - target: {fileID: 424054, guid: 23f2cce114628a448bfeaae171b4c0c0, type: 2}
-      propertyPath: m_LocalRotation.w
-      value: 0.99437046
-      objectReference: {fileID: 0}
-    - target: {fileID: 424054, guid: 23f2cce114628a448bfeaae171b4c0c0, type: 2}
-      propertyPath: m_LocalPosition.x
-<<<<<<< HEAD
-      value: -0.0748596
-      objectReference: {fileID: 0}
-    - target: {fileID: 424054, guid: 23f2cce114628a448bfeaae171b4c0c0, type: 2}
-      propertyPath: m_LocalPosition.y
-      value: 0.112183206
-=======
-      value: -0.07485959
-      objectReference: {fileID: 0}
-    - target: {fileID: 424054, guid: 23f2cce114628a448bfeaae171b4c0c0, type: 2}
-      propertyPath: m_LocalPosition.y
-      value: 0.11218322
->>>>>>> 1b657d7a
-      objectReference: {fileID: 0}
-    - target: {fileID: 424054, guid: 23f2cce114628a448bfeaae171b4c0c0, type: 2}
-      propertyPath: m_LocalPosition.z
-      value: 0.10199568
+      propertyPath: m_LocalPosition.z
+      value: 0.10199566
       objectReference: {fileID: 0}
     - target: {fileID: 450638, guid: 23f2cce114628a448bfeaae171b4c0c0, type: 2}
       propertyPath: m_LocalRotation.x
-<<<<<<< HEAD
       value: 0.02914565
-=======
-      value: 0.029145645
->>>>>>> 1b657d7a
       objectReference: {fileID: 0}
     - target: {fileID: 450638, guid: 23f2cce114628a448bfeaae171b4c0c0, type: 2}
       propertyPath: m_LocalRotation.y
@@ -1098,8 +936,7 @@
       objectReference: {fileID: 0}
     - target: {fileID: 450638, guid: 23f2cce114628a448bfeaae171b4c0c0, type: 2}
       propertyPath: m_LocalRotation.z
-<<<<<<< HEAD
-      value: 0.17725913
+      value: 0.17725912
       objectReference: {fileID: 0}
     - target: {fileID: 450638, guid: 23f2cce114628a448bfeaae171b4c0c0, type: 2}
       propertyPath: m_LocalRotation.w
@@ -1107,322 +944,215 @@
       objectReference: {fileID: 0}
     - target: {fileID: 450638, guid: 23f2cce114628a448bfeaae171b4c0c0, type: 2}
       propertyPath: m_LocalPosition.x
-      value: -0.11958266
+      value: -0.119582675
       objectReference: {fileID: 0}
     - target: {fileID: 450638, guid: 23f2cce114628a448bfeaae171b4c0c0, type: 2}
       propertyPath: m_LocalPosition.y
-      value: 0.11826722
+      value: 0.11826721
       objectReference: {fileID: 0}
     - target: {fileID: 450638, guid: 23f2cce114628a448bfeaae171b4c0c0, type: 2}
       propertyPath: m_LocalPosition.z
-      value: 0.025443438
+      value: 0.025443427
       objectReference: {fileID: 0}
     - target: {fileID: 406836, guid: 23f2cce114628a448bfeaae171b4c0c0, type: 2}
       propertyPath: m_LocalRotation.x
       value: 0.02914565
-=======
+      objectReference: {fileID: 0}
+    - target: {fileID: 406836, guid: 23f2cce114628a448bfeaae171b4c0c0, type: 2}
+      propertyPath: m_LocalRotation.y
+      value: -0.13843814
+      objectReference: {fileID: 0}
+    - target: {fileID: 406836, guid: 23f2cce114628a448bfeaae171b4c0c0, type: 2}
+      propertyPath: m_LocalRotation.z
       value: 0.17725912
       objectReference: {fileID: 0}
-    - target: {fileID: 450638, guid: 23f2cce114628a448bfeaae171b4c0c0, type: 2}
-      propertyPath: m_LocalRotation.w
-      value: 0.9739428
-      objectReference: {fileID: 0}
-    - target: {fileID: 450638, guid: 23f2cce114628a448bfeaae171b4c0c0, type: 2}
-      propertyPath: m_LocalPosition.x
-      value: -0.11958265
-      objectReference: {fileID: 0}
-    - target: {fileID: 450638, guid: 23f2cce114628a448bfeaae171b4c0c0, type: 2}
-      propertyPath: m_LocalPosition.y
-      value: 0.11826723
-      objectReference: {fileID: 0}
-    - target: {fileID: 450638, guid: 23f2cce114628a448bfeaae171b4c0c0, type: 2}
-      propertyPath: m_LocalPosition.z
-      value: 0.02544345
-      objectReference: {fileID: 0}
     - target: {fileID: 406836, guid: 23f2cce114628a448bfeaae171b4c0c0, type: 2}
-      propertyPath: m_LocalRotation.x
-      value: 0.029145645
->>>>>>> 1b657d7a
+      propertyPath: m_LocalRotation.w
+      value: 0.9739429
       objectReference: {fileID: 0}
     - target: {fileID: 406836, guid: 23f2cce114628a448bfeaae171b4c0c0, type: 2}
+      propertyPath: m_LocalPosition.x
+      value: -0.12617612
+      objectReference: {fileID: 0}
+    - target: {fileID: 406836, guid: 23f2cce114628a448bfeaae171b4c0c0, type: 2}
+      propertyPath: m_LocalPosition.y
+      value: 0.115575954
+      objectReference: {fileID: 0}
+    - target: {fileID: 406836, guid: 23f2cce114628a448bfeaae171b4c0c0, type: 2}
+      propertyPath: m_LocalPosition.z
+      value: 0.049850695
+      objectReference: {fileID: 0}
+    - target: {fileID: 403052, guid: 23f2cce114628a448bfeaae171b4c0c0, type: 2}
+      propertyPath: m_LocalRotation.x
+      value: 0.02914565
+      objectReference: {fileID: 0}
+    - target: {fileID: 403052, guid: 23f2cce114628a448bfeaae171b4c0c0, type: 2}
       propertyPath: m_LocalRotation.y
       value: -0.13843814
       objectReference: {fileID: 0}
-    - target: {fileID: 406836, guid: 23f2cce114628a448bfeaae171b4c0c0, type: 2}
-      propertyPath: m_LocalRotation.z
-<<<<<<< HEAD
-      value: 0.17725913
-      objectReference: {fileID: 0}
-    - target: {fileID: 406836, guid: 23f2cce114628a448bfeaae171b4c0c0, type: 2}
+    - target: {fileID: 403052, guid: 23f2cce114628a448bfeaae171b4c0c0, type: 2}
+      propertyPath: m_LocalRotation.z
+      value: 0.17725912
+      objectReference: {fileID: 0}
+    - target: {fileID: 403052, guid: 23f2cce114628a448bfeaae171b4c0c0, type: 2}
       propertyPath: m_LocalRotation.w
       value: 0.9739429
-=======
-      value: 0.17725912
-      objectReference: {fileID: 0}
-    - target: {fileID: 406836, guid: 23f2cce114628a448bfeaae171b4c0c0, type: 2}
-      propertyPath: m_LocalRotation.w
-      value: 0.9739428
->>>>>>> 1b657d7a
-      objectReference: {fileID: 0}
-    - target: {fileID: 406836, guid: 23f2cce114628a448bfeaae171b4c0c0, type: 2}
-      propertyPath: m_LocalPosition.x
-      value: -0.1261761
-      objectReference: {fileID: 0}
-    - target: {fileID: 406836, guid: 23f2cce114628a448bfeaae171b4c0c0, type: 2}
-      propertyPath: m_LocalPosition.y
-<<<<<<< HEAD
-      value: 0.115575954
-      objectReference: {fileID: 0}
-    - target: {fileID: 406836, guid: 23f2cce114628a448bfeaae171b4c0c0, type: 2}
-      propertyPath: m_LocalPosition.z
-      value: 0.049850706
       objectReference: {fileID: 0}
     - target: {fileID: 403052, guid: 23f2cce114628a448bfeaae171b4c0c0, type: 2}
-      propertyPath: m_LocalRotation.x
-      value: 0.02914565
-=======
-      value: 0.11557596
-      objectReference: {fileID: 0}
-    - target: {fileID: 406836, guid: 23f2cce114628a448bfeaae171b4c0c0, type: 2}
-      propertyPath: m_LocalPosition.z
-      value: 0.049850713
+      propertyPath: m_LocalPosition.x
+      value: -0.13059378
       objectReference: {fileID: 0}
     - target: {fileID: 403052, guid: 23f2cce114628a448bfeaae171b4c0c0, type: 2}
-      propertyPath: m_LocalRotation.x
-      value: 0.029145645
->>>>>>> 1b657d7a
+      propertyPath: m_LocalPosition.y
+      value: 0.11377277
       objectReference: {fileID: 0}
     - target: {fileID: 403052, guid: 23f2cce114628a448bfeaae171b4c0c0, type: 2}
-      propertyPath: m_LocalRotation.y
-      value: -0.13843814
-      objectReference: {fileID: 0}
-    - target: {fileID: 403052, guid: 23f2cce114628a448bfeaae171b4c0c0, type: 2}
-      propertyPath: m_LocalRotation.z
-<<<<<<< HEAD
-      value: 0.17725913
-      objectReference: {fileID: 0}
-    - target: {fileID: 403052, guid: 23f2cce114628a448bfeaae171b4c0c0, type: 2}
-      propertyPath: m_LocalRotation.w
-      value: 0.9739429
-      objectReference: {fileID: 0}
-    - target: {fileID: 403052, guid: 23f2cce114628a448bfeaae171b4c0c0, type: 2}
-      propertyPath: m_LocalPosition.x
-      value: -0.13059376
-=======
-      value: 0.17725912
-      objectReference: {fileID: 0}
-    - target: {fileID: 403052, guid: 23f2cce114628a448bfeaae171b4c0c0, type: 2}
-      propertyPath: m_LocalRotation.w
-      value: 0.9739428
-      objectReference: {fileID: 0}
-    - target: {fileID: 403052, guid: 23f2cce114628a448bfeaae171b4c0c0, type: 2}
-      propertyPath: m_LocalPosition.x
-      value: -0.13059375
->>>>>>> 1b657d7a
-      objectReference: {fileID: 0}
-    - target: {fileID: 403052, guid: 23f2cce114628a448bfeaae171b4c0c0, type: 2}
-      propertyPath: m_LocalPosition.y
-      value: 0.11377279
-      objectReference: {fileID: 0}
-    - target: {fileID: 403052, guid: 23f2cce114628a448bfeaae171b4c0c0, type: 2}
-      propertyPath: m_LocalPosition.z
-      value: 0.06620381
+      propertyPath: m_LocalPosition.z
+      value: 0.06620379
       objectReference: {fileID: 0}
     - target: {fileID: 430274, guid: 23f2cce114628a448bfeaae171b4c0c0, type: 2}
       propertyPath: m_LocalRotation.x
-<<<<<<< HEAD
-      value: 0.07411181
+      value: 0.07411178
       objectReference: {fileID: 0}
     - target: {fileID: 430274, guid: 23f2cce114628a448bfeaae171b4c0c0, type: 2}
       propertyPath: m_LocalRotation.y
-      value: 0.084017165
+      value: 0.08401715
       objectReference: {fileID: 0}
     - target: {fileID: 430274, guid: 23f2cce114628a448bfeaae171b4c0c0, type: 2}
       propertyPath: m_LocalRotation.z
-      value: -0.0062662386
-=======
-      value: 0.0741118
+      value: -0.006266239
       objectReference: {fileID: 0}
     - target: {fileID: 430274, guid: 23f2cce114628a448bfeaae171b4c0c0, type: 2}
-      propertyPath: m_LocalRotation.y
-      value: 0.08401716
+      propertyPath: m_LocalRotation.w
+      value: 0.9936847
       objectReference: {fileID: 0}
     - target: {fileID: 430274, guid: 23f2cce114628a448bfeaae171b4c0c0, type: 2}
-      propertyPath: m_LocalRotation.z
-      value: -0.006266236
->>>>>>> 1b657d7a
+      propertyPath: m_LocalPosition.x
+      value: -0.053516105
       objectReference: {fileID: 0}
     - target: {fileID: 430274, guid: 23f2cce114628a448bfeaae171b4c0c0, type: 2}
+      propertyPath: m_LocalPosition.y
+      value: 0.11904951
+      objectReference: {fileID: 0}
+    - target: {fileID: 437978, guid: 23f2cce114628a448bfeaae171b4c0c0, type: 2}
+      propertyPath: m_LocalRotation.x
+      value: 0.07411178
+      objectReference: {fileID: 0}
+    - target: {fileID: 437978, guid: 23f2cce114628a448bfeaae171b4c0c0, type: 2}
+      propertyPath: m_LocalRotation.y
+      value: 0.08401715
+      objectReference: {fileID: 0}
+    - target: {fileID: 437978, guid: 23f2cce114628a448bfeaae171b4c0c0, type: 2}
+      propertyPath: m_LocalRotation.z
+      value: -0.006266239
+      objectReference: {fileID: 0}
+    - target: {fileID: 437978, guid: 23f2cce114628a448bfeaae171b4c0c0, type: 2}
       propertyPath: m_LocalRotation.w
       value: 0.9936847
       objectReference: {fileID: 0}
+    - target: {fileID: 437978, guid: 23f2cce114628a448bfeaae171b4c0c0, type: 2}
+      propertyPath: m_LocalPosition.x
+      value: -0.048355445
+      objectReference: {fileID: 0}
+    - target: {fileID: 437978, guid: 23f2cce114628a448bfeaae171b4c0c0, type: 2}
+      propertyPath: m_LocalPosition.y
+      value: 0.114439085
+      objectReference: {fileID: 0}
+    - target: {fileID: 441686, guid: 23f2cce114628a448bfeaae171b4c0c0, type: 2}
+      propertyPath: m_LocalRotation.x
+      value: 0.07411178
+      objectReference: {fileID: 0}
+    - target: {fileID: 441686, guid: 23f2cce114628a448bfeaae171b4c0c0, type: 2}
+      propertyPath: m_LocalRotation.y
+      value: 0.08401715
+      objectReference: {fileID: 0}
+    - target: {fileID: 441686, guid: 23f2cce114628a448bfeaae171b4c0c0, type: 2}
+      propertyPath: m_LocalRotation.z
+      value: -0.006266239
+      objectReference: {fileID: 0}
+    - target: {fileID: 441686, guid: 23f2cce114628a448bfeaae171b4c0c0, type: 2}
+      propertyPath: m_LocalRotation.w
+      value: 0.9936847
+      objectReference: {fileID: 0}
+    - target: {fileID: 441686, guid: 23f2cce114628a448bfeaae171b4c0c0, type: 2}
+      propertyPath: m_LocalPosition.y
+      value: 0.111605786
+      objectReference: {fileID: 0}
+    - target: {fileID: 13649788, guid: 23f2cce114628a448bfeaae171b4c0c0, type: 2}
+      propertyPath: m_Height
+      value: 0.29099998
+      objectReference: {fileID: 0}
+    - target: {fileID: 13620250, guid: 23f2cce114628a448bfeaae171b4c0c0, type: 2}
+      propertyPath: m_Height
+      value: 0.03433
+      objectReference: {fileID: 0}
+    - target: {fileID: 13659560, guid: 23f2cce114628a448bfeaae171b4c0c0, type: 2}
+      propertyPath: m_Height
+      value: 0.05422
+      objectReference: {fileID: 0}
+    - target: {fileID: 13631504, guid: 23f2cce114628a448bfeaae171b4c0c0, type: 2}
+      propertyPath: m_Height
+      value: 0.023819998
+      objectReference: {fileID: 0}
+    - target: {fileID: 13694622, guid: 23f2cce114628a448bfeaae171b4c0c0, type: 2}
+      propertyPath: m_Height
+      value: 0.023959998
+      objectReference: {fileID: 0}
+    - target: {fileID: 13668516, guid: 23f2cce114628a448bfeaae171b4c0c0, type: 2}
+      propertyPath: m_Height
+      value: 0.05263
+      objectReference: {fileID: 0}
+    - target: {fileID: 13686906, guid: 23f2cce114628a448bfeaae171b4c0c0, type: 2}
+      propertyPath: m_Height
+      value: 0.025399998
+      objectReference: {fileID: 0}
+    - target: {fileID: 13666838, guid: 23f2cce114628a448bfeaae171b4c0c0, type: 2}
+      propertyPath: m_Height
+      value: 0.047779996
+      objectReference: {fileID: 0}
+    - target: {fileID: 13660160, guid: 23f2cce114628a448bfeaae171b4c0c0, type: 2}
+      propertyPath: m_Height
+      value: 0.04937
+      objectReference: {fileID: 0}
+    - target: {fileID: 13652564, guid: 23f2cce114628a448bfeaae171b4c0c0, type: 2}
+      propertyPath: m_Height
+      value: 0.03957
+      objectReference: {fileID: 0}
+    - target: {fileID: 13663724, guid: 23f2cce114628a448bfeaae171b4c0c0, type: 2}
+      propertyPath: m_Height
+      value: 0.040740002
+      objectReference: {fileID: 0}
+    - target: {fileID: 13664198, guid: 23f2cce114628a448bfeaae171b4c0c0, type: 2}
+      propertyPath: m_Height
+      value: 0.02611
+      objectReference: {fileID: 0}
+    - target: {fileID: 13636776, guid: 23f2cce114628a448bfeaae171b4c0c0, type: 2}
+      propertyPath: m_Height
+      value: 0.02967
+      objectReference: {fileID: 0}
+    - target: {fileID: 13626790, guid: 23f2cce114628a448bfeaae171b4c0c0, type: 2}
+      propertyPath: m_Height
+      value: 0.03365
+      objectReference: {fileID: 0}
+    - target: {fileID: 13662386, guid: 23f2cce114628a448bfeaae171b4c0c0, type: 2}
+      propertyPath: m_Height
+      value: 0.0253
+      objectReference: {fileID: 0}
+    - target: {fileID: 13639576, guid: 23f2cce114628a448bfeaae171b4c0c0, type: 2}
+      propertyPath: m_Height
+      value: 0.03038
+      objectReference: {fileID: 0}
+    - target: {fileID: 441686, guid: 23f2cce114628a448bfeaae171b4c0c0, type: 2}
+      propertyPath: m_LocalPosition.z
+      value: 0.09146038
+      objectReference: {fileID: 0}
+    - target: {fileID: 437978, guid: 23f2cce114628a448bfeaae171b4c0c0, type: 2}
+      propertyPath: m_LocalPosition.z
+      value: 0.07283984
+      objectReference: {fileID: 0}
     - target: {fileID: 430274, guid: 23f2cce114628a448bfeaae171b4c0c0, type: 2}
-      propertyPath: m_LocalPosition.x
-<<<<<<< HEAD
-      value: -0.0535161
-      objectReference: {fileID: 0}
-    - target: {fileID: 430274, guid: 23f2cce114628a448bfeaae171b4c0c0, type: 2}
-      propertyPath: m_LocalPosition.y
-      value: 0.11904951
-      objectReference: {fileID: 0}
-    - target: {fileID: 437978, guid: 23f2cce114628a448bfeaae171b4c0c0, type: 2}
-      propertyPath: m_LocalRotation.x
-      value: 0.07411181
-      objectReference: {fileID: 0}
-    - target: {fileID: 437978, guid: 23f2cce114628a448bfeaae171b4c0c0, type: 2}
-      propertyPath: m_LocalRotation.y
-      value: 0.084017165
-      objectReference: {fileID: 0}
-    - target: {fileID: 437978, guid: 23f2cce114628a448bfeaae171b4c0c0, type: 2}
-      propertyPath: m_LocalRotation.z
-      value: -0.0062662386
-=======
-      value: -0.05351609
-      objectReference: {fileID: 0}
-    - target: {fileID: 430274, guid: 23f2cce114628a448bfeaae171b4c0c0, type: 2}
-      propertyPath: m_LocalPosition.y
-      value: 0.11904953
-      objectReference: {fileID: 0}
-    - target: {fileID: 437978, guid: 23f2cce114628a448bfeaae171b4c0c0, type: 2}
-      propertyPath: m_LocalRotation.x
-      value: 0.0741118
-      objectReference: {fileID: 0}
-    - target: {fileID: 437978, guid: 23f2cce114628a448bfeaae171b4c0c0, type: 2}
-      propertyPath: m_LocalRotation.y
-      value: 0.08401716
-      objectReference: {fileID: 0}
-    - target: {fileID: 437978, guid: 23f2cce114628a448bfeaae171b4c0c0, type: 2}
-      propertyPath: m_LocalRotation.z
-      value: -0.006266236
->>>>>>> 1b657d7a
-      objectReference: {fileID: 0}
-    - target: {fileID: 437978, guid: 23f2cce114628a448bfeaae171b4c0c0, type: 2}
-      propertyPath: m_LocalRotation.w
-      value: 0.9936847
-      objectReference: {fileID: 0}
-    - target: {fileID: 437978, guid: 23f2cce114628a448bfeaae171b4c0c0, type: 2}
-      propertyPath: m_LocalPosition.x
-      value: -0.048355438
-      objectReference: {fileID: 0}
-    - target: {fileID: 437978, guid: 23f2cce114628a448bfeaae171b4c0c0, type: 2}
-      propertyPath: m_LocalPosition.y
-<<<<<<< HEAD
-      value: 0.1144391
-      objectReference: {fileID: 0}
-    - target: {fileID: 441686, guid: 23f2cce114628a448bfeaae171b4c0c0, type: 2}
-      propertyPath: m_LocalRotation.x
-      value: 0.07411181
-      objectReference: {fileID: 0}
-    - target: {fileID: 441686, guid: 23f2cce114628a448bfeaae171b4c0c0, type: 2}
-      propertyPath: m_LocalRotation.y
-      value: 0.084017165
-      objectReference: {fileID: 0}
-    - target: {fileID: 441686, guid: 23f2cce114628a448bfeaae171b4c0c0, type: 2}
-      propertyPath: m_LocalRotation.z
-      value: -0.0062662386
-=======
-      value: 0.11443911
-      objectReference: {fileID: 0}
-    - target: {fileID: 441686, guid: 23f2cce114628a448bfeaae171b4c0c0, type: 2}
-      propertyPath: m_LocalRotation.x
-      value: 0.0741118
-      objectReference: {fileID: 0}
-    - target: {fileID: 441686, guid: 23f2cce114628a448bfeaae171b4c0c0, type: 2}
-      propertyPath: m_LocalRotation.y
-      value: 0.08401716
-      objectReference: {fileID: 0}
-    - target: {fileID: 441686, guid: 23f2cce114628a448bfeaae171b4c0c0, type: 2}
-      propertyPath: m_LocalRotation.z
-      value: -0.006266236
->>>>>>> 1b657d7a
-      objectReference: {fileID: 0}
-    - target: {fileID: 441686, guid: 23f2cce114628a448bfeaae171b4c0c0, type: 2}
-      propertyPath: m_LocalRotation.w
-      value: 0.9936847
-      objectReference: {fileID: 0}
-    - target: {fileID: 441686, guid: 23f2cce114628a448bfeaae171b4c0c0, type: 2}
-      propertyPath: m_LocalPosition.y
-<<<<<<< HEAD
-      value: 0.1116058
-=======
-      value: 0.11160581
->>>>>>> 1b657d7a
-      objectReference: {fileID: 0}
-    - target: {fileID: 13649788, guid: 23f2cce114628a448bfeaae171b4c0c0, type: 2}
-      propertyPath: m_Height
-      value: 0.29099998
-      objectReference: {fileID: 0}
-    - target: {fileID: 13620250, guid: 23f2cce114628a448bfeaae171b4c0c0, type: 2}
-      propertyPath: m_Height
-      value: 0.03433
-      objectReference: {fileID: 0}
-    - target: {fileID: 13659560, guid: 23f2cce114628a448bfeaae171b4c0c0, type: 2}
-      propertyPath: m_Height
-      value: 0.05422
-      objectReference: {fileID: 0}
-    - target: {fileID: 13631504, guid: 23f2cce114628a448bfeaae171b4c0c0, type: 2}
-      propertyPath: m_Height
-      value: 0.023819998
-      objectReference: {fileID: 0}
-    - target: {fileID: 13694622, guid: 23f2cce114628a448bfeaae171b4c0c0, type: 2}
-      propertyPath: m_Height
-      value: 0.023959998
-      objectReference: {fileID: 0}
-    - target: {fileID: 13668516, guid: 23f2cce114628a448bfeaae171b4c0c0, type: 2}
-      propertyPath: m_Height
-      value: 0.05263
-      objectReference: {fileID: 0}
-    - target: {fileID: 13686906, guid: 23f2cce114628a448bfeaae171b4c0c0, type: 2}
-      propertyPath: m_Height
-      value: 0.025399998
-      objectReference: {fileID: 0}
-    - target: {fileID: 13666838, guid: 23f2cce114628a448bfeaae171b4c0c0, type: 2}
-      propertyPath: m_Height
-      value: 0.047779996
-      objectReference: {fileID: 0}
-    - target: {fileID: 13660160, guid: 23f2cce114628a448bfeaae171b4c0c0, type: 2}
-      propertyPath: m_Height
-      value: 0.04937
-      objectReference: {fileID: 0}
-    - target: {fileID: 13652564, guid: 23f2cce114628a448bfeaae171b4c0c0, type: 2}
-      propertyPath: m_Height
-      value: 0.03957
-      objectReference: {fileID: 0}
-    - target: {fileID: 13663724, guid: 23f2cce114628a448bfeaae171b4c0c0, type: 2}
-      propertyPath: m_Height
-      value: 0.040740002
-      objectReference: {fileID: 0}
-    - target: {fileID: 13664198, guid: 23f2cce114628a448bfeaae171b4c0c0, type: 2}
-      propertyPath: m_Height
-      value: 0.02611
-      objectReference: {fileID: 0}
-    - target: {fileID: 13636776, guid: 23f2cce114628a448bfeaae171b4c0c0, type: 2}
-      propertyPath: m_Height
-      value: 0.02967
-      objectReference: {fileID: 0}
-    - target: {fileID: 13626790, guid: 23f2cce114628a448bfeaae171b4c0c0, type: 2}
-      propertyPath: m_Height
-      value: 0.03365
-      objectReference: {fileID: 0}
-    - target: {fileID: 13662386, guid: 23f2cce114628a448bfeaae171b4c0c0, type: 2}
-      propertyPath: m_Height
-      value: 0.0253
-      objectReference: {fileID: 0}
-    - target: {fileID: 13639576, guid: 23f2cce114628a448bfeaae171b4c0c0, type: 2}
-      propertyPath: m_Height
-      value: 0.03038
-      objectReference: {fileID: 0}
-    - target: {fileID: 441686, guid: 23f2cce114628a448bfeaae171b4c0c0, type: 2}
-      propertyPath: m_LocalPosition.z
-      value: 0.09146039
-      objectReference: {fileID: 0}
-    - target: {fileID: 437978, guid: 23f2cce114628a448bfeaae171b4c0c0, type: 2}
-      propertyPath: m_LocalPosition.z
-      value: 0.072839856
-      objectReference: {fileID: 0}
-    - target: {fileID: 430274, guid: 23f2cce114628a448bfeaae171b4c0c0, type: 2}
-      propertyPath: m_LocalPosition.z
-      value: 0.042540047
+      propertyPath: m_LocalPosition.z
+      value: 0.042540032
       objectReference: {fileID: 0}
     - target: {fileID: 196280, guid: 23f2cce114628a448bfeaae171b4c0c0, type: 2}
       propertyPath: m_IsActive
@@ -1502,7 +1232,7 @@
       objectReference: {fileID: 0}
     - target: {fileID: 441686, guid: 23f2cce114628a448bfeaae171b4c0c0, type: 2}
       propertyPath: m_LocalPosition.x
-      value: -0.045183994
+      value: -0.045183998
       objectReference: {fileID: 0}
     - target: {fileID: 441686, guid: 23f2cce114628a448bfeaae171b4c0c0, type: 2}
       propertyPath: m_LocalScale.y
@@ -1627,13 +1357,35 @@
     - target: {fileID: 475100, guid: 23f2cce114628a448bfeaae171b4c0c0, type: 2}
       propertyPath: m_LocalEulerAnglesHint.z
       value: 0
-<<<<<<< HEAD
-=======
+      objectReference: {fileID: 0}
+    - target: {fileID: 499498, guid: 23f2cce114628a448bfeaae171b4c0c0, type: 2}
+      propertyPath: m_LocalScale.x
+      value: 1
+      objectReference: {fileID: 0}
+    - target: {fileID: 481326, guid: 23f2cce114628a448bfeaae171b4c0c0, type: 2}
+      propertyPath: m_LocalScale.x
+      value: 1
+      objectReference: {fileID: 0}
+    - target: {fileID: 467128, guid: 23f2cce114628a448bfeaae171b4c0c0, type: 2}
+      propertyPath: m_LocalScale.x
+      value: 1
+      objectReference: {fileID: 0}
+    - target: {fileID: 451232, guid: 23f2cce114628a448bfeaae171b4c0c0, type: 2}
+      propertyPath: m_LocalScale.x
+      value: 1
+      objectReference: {fileID: 0}
+    - target: {fileID: 450638, guid: 23f2cce114628a448bfeaae171b4c0c0, type: 2}
+      propertyPath: m_LocalScale.x
+      value: 1
       objectReference: {fileID: 0}
     - target: {fileID: 446982, guid: 23f2cce114628a448bfeaae171b4c0c0, type: 2}
       propertyPath: m_LocalScale.x
       value: 1
       objectReference: {fileID: 0}
+    - target: {fileID: 445960, guid: 23f2cce114628a448bfeaae171b4c0c0, type: 2}
+      propertyPath: m_LocalScale.x
+      value: 1
+      objectReference: {fileID: 0}
     - target: {fileID: 441686, guid: 23f2cce114628a448bfeaae171b4c0c0, type: 2}
       propertyPath: m_LocalScale.x
       value: 1
@@ -1646,67 +1398,41 @@
       propertyPath: m_LocalScale.x
       value: 1
       objectReference: {fileID: 0}
+    - target: {fileID: 428954, guid: 23f2cce114628a448bfeaae171b4c0c0, type: 2}
+      propertyPath: m_LocalScale.x
+      value: 1
+      objectReference: {fileID: 0}
+    - target: {fileID: 424738, guid: 23f2cce114628a448bfeaae171b4c0c0, type: 2}
+      propertyPath: m_LocalScale.x
+      value: 1
+      objectReference: {fileID: 0}
+    - target: {fileID: 424054, guid: 23f2cce114628a448bfeaae171b4c0c0, type: 2}
+      propertyPath: m_LocalScale.x
+      value: 1
+      objectReference: {fileID: 0}
+    - target: {fileID: 414404, guid: 23f2cce114628a448bfeaae171b4c0c0, type: 2}
+      propertyPath: m_LocalScale.x
+      value: 1
+      objectReference: {fileID: 0}
+    - target: {fileID: 406836, guid: 23f2cce114628a448bfeaae171b4c0c0, type: 2}
+      propertyPath: m_LocalScale.x
+      value: 1
+      objectReference: {fileID: 0}
     - target: {fileID: 403052, guid: 23f2cce114628a448bfeaae171b4c0c0, type: 2}
       propertyPath: m_LocalScale.x
       value: 1
       objectReference: {fileID: 0}
-    - target: {fileID: 406836, guid: 23f2cce114628a448bfeaae171b4c0c0, type: 2}
-      propertyPath: m_LocalScale.x
-      value: 1
-      objectReference: {fileID: 0}
-    - target: {fileID: 450638, guid: 23f2cce114628a448bfeaae171b4c0c0, type: 2}
-      propertyPath: m_LocalScale.x
-      value: 1
-      objectReference: {fileID: 0}
-    - target: {fileID: 424054, guid: 23f2cce114628a448bfeaae171b4c0c0, type: 2}
-      propertyPath: m_LocalScale.x
-      value: 1
-      objectReference: {fileID: 0}
-    - target: {fileID: 451232, guid: 23f2cce114628a448bfeaae171b4c0c0, type: 2}
-      propertyPath: m_LocalScale.x
-      value: 1
-      objectReference: {fileID: 0}
-    - target: {fileID: 414404, guid: 23f2cce114628a448bfeaae171b4c0c0, type: 2}
-      propertyPath: m_LocalScale.x
-      value: 1
-      objectReference: {fileID: 0}
-    - target: {fileID: 481326, guid: 23f2cce114628a448bfeaae171b4c0c0, type: 2}
-      propertyPath: m_LocalScale.x
-      value: 1
-      objectReference: {fileID: 0}
-    - target: {fileID: 467128, guid: 23f2cce114628a448bfeaae171b4c0c0, type: 2}
-      propertyPath: m_LocalScale.x
-      value: 1
-      objectReference: {fileID: 0}
-    - target: {fileID: 424738, guid: 23f2cce114628a448bfeaae171b4c0c0, type: 2}
-      propertyPath: m_LocalScale.x
-      value: 1
-      objectReference: {fileID: 0}
-    - target: {fileID: 499498, guid: 23f2cce114628a448bfeaae171b4c0c0, type: 2}
-      propertyPath: m_LocalScale.x
-      value: 1
-      objectReference: {fileID: 0}
-    - target: {fileID: 428954, guid: 23f2cce114628a448bfeaae171b4c0c0, type: 2}
-      propertyPath: m_LocalScale.x
-      value: 1
-      objectReference: {fileID: 0}
-    - target: {fileID: 445960, guid: 23f2cce114628a448bfeaae171b4c0c0, type: 2}
-      propertyPath: m_LocalScale.x
-      value: 1
-      objectReference: {fileID: 0}
     - target: {fileID: 475100, guid: 23f2cce114628a448bfeaae171b4c0c0, type: 2}
-      propertyPath: m_LocalEulerAnglesHint.x
-      value: -89.980194
+      propertyPath: m_LocalScale.y
+      value: 1
       objectReference: {fileID: 0}
     - target: {fileID: 475100, guid: 23f2cce114628a448bfeaae171b4c0c0, type: 2}
-      propertyPath: m_LocalEulerAnglesHint.y
-      value: -360
->>>>>>> 1b657d7a
+      propertyPath: m_LocalScale.z
+      value: 1
       objectReference: {fileID: 0}
     m_RemovedComponents: []
   m_ParentPrefab: {fileID: 100100000, guid: 23f2cce114628a448bfeaae171b4c0c0, type: 2}
   m_IsPrefabParent: 0
-<<<<<<< HEAD
 --- !u!114 &599181187 stripped
 MonoBehaviour:
   m_PrefabParentObject: {fileID: 114000013227633928, guid: d3b5577c4bfd7194ab9259b6951d2417,
@@ -1718,38 +1444,6 @@
   m_PrefabParentObject: {fileID: 4000011160349938, guid: d3b5577c4bfd7194ab9259b6951d2417,
     type: 2}
   m_PrefabInternal: {fileID: 1452975721}
-=======
---- !u!1 &905206538
-GameObject:
-  m_ObjectHideFlags: 0
-  m_PrefabParentObject: {fileID: 0}
-  m_PrefabInternal: {fileID: 0}
-  serializedVersion: 4
-  m_Component:
-  - 4: {fileID: 905206539}
-  m_Layer: 0
-  m_Name: PhysicsModels
-  m_TagString: Untagged
-  m_Icon: {fileID: 0}
-  m_NavMeshLayer: 0
-  m_StaticEditorFlags: 0
-  m_IsActive: 1
---- !u!4 &905206539
-Transform:
-  m_ObjectHideFlags: 0
-  m_PrefabParentObject: {fileID: 0}
-  m_PrefabInternal: {fileID: 0}
-  m_GameObject: {fileID: 905206538}
-  m_LocalRotation: {x: 0, y: 0, z: 0, w: 1}
-  m_LocalPosition: {x: 0, y: 0, z: 0}
-  m_LocalScale: {x: 1, y: 1, z: 1}
-  m_LocalEulerAnglesHint: {x: 0, y: 0, z: 0}
-  m_Children:
-  - {fileID: 983145289}
-  - {fileID: 44000905}
-  m_Father: {fileID: 1805543667}
-  m_RootOrder: 1
->>>>>>> 1b657d7a
 --- !u!4 &983145289 stripped
 Transform:
   m_PrefabParentObject: {fileID: 475100, guid: 23f2cce114628a448bfeaae171b4c0c0, type: 2}
@@ -1797,7 +1491,7 @@
       objectReference: {fileID: 0}
     - target: {fileID: 400046, guid: 7f1ffbb7584d8421eb3981b9cd86b130, type: 2}
       propertyPath: m_RootOrder
-      value: 3
+      value: 2
       objectReference: {fileID: 0}
     - target: {fileID: 400040, guid: 7f1ffbb7584d8421eb3981b9cd86b130, type: 2}
       propertyPath: m_LocalRotation.x
@@ -2134,11 +1828,10 @@
   m_ObjectHideFlags: 0
   serializedVersion: 2
   m_Modification:
-    m_TransformParent: {fileID: 905206539}
+    m_TransformParent: {fileID: 2141459593}
     m_Modifications:
     - target: {fileID: 415952, guid: c8515ebee271c0649b9db1321f3026a4, type: 2}
       propertyPath: m_LocalPosition.x
-<<<<<<< HEAD
       value: 0
       objectReference: {fileID: 0}
     - target: {fileID: 415952, guid: c8515ebee271c0649b9db1321f3026a4, type: 2}
@@ -2148,41 +1841,22 @@
     - target: {fileID: 415952, guid: c8515ebee271c0649b9db1321f3026a4, type: 2}
       propertyPath: m_LocalPosition.z
       value: 0
-=======
-      value: 0.08299995
       objectReference: {fileID: 0}
     - target: {fileID: 415952, guid: c8515ebee271c0649b9db1321f3026a4, type: 2}
-      propertyPath: m_LocalPosition.y
-      value: -0.06700001
+      propertyPath: m_LocalRotation.x
+      value: 0.000000115202326
       objectReference: {fileID: 0}
     - target: {fileID: 415952, guid: c8515ebee271c0649b9db1321f3026a4, type: 2}
-      propertyPath: m_LocalPosition.z
-      value: 0.145
->>>>>>> 1b657d7a
+      propertyPath: m_LocalRotation.y
+      value: -0.7071067
       objectReference: {fileID: 0}
     - target: {fileID: 415952, guid: c8515ebee271c0649b9db1321f3026a4, type: 2}
-      propertyPath: m_LocalRotation.x
-      value: -0.7071067
+      propertyPath: m_LocalRotation.z
+      value: -0.7071068
       objectReference: {fileID: 0}
     - target: {fileID: 415952, guid: c8515ebee271c0649b9db1321f3026a4, type: 2}
-      propertyPath: m_LocalRotation.y
-      value: -1.4210855e-14
-      objectReference: {fileID: 0}
-    - target: {fileID: 415952, guid: c8515ebee271c0649b9db1321f3026a4, type: 2}
-      propertyPath: m_LocalRotation.z
-<<<<<<< HEAD
-      value: 0
-      objectReference: {fileID: 0}
-    - target: {fileID: 415952, guid: c8515ebee271c0649b9db1321f3026a4, type: 2}
-      propertyPath: m_LocalRotation.w
-      value: 1
-=======
-      value: 1.4210855e-14
-      objectReference: {fileID: 0}
-    - target: {fileID: 415952, guid: c8515ebee271c0649b9db1321f3026a4, type: 2}
-      propertyPath: m_LocalRotation.w
-      value: 0.7071068
->>>>>>> 1b657d7a
+      propertyPath: m_LocalRotation.w
+      value: -0.00000011520231
       objectReference: {fileID: 0}
     - target: {fileID: 415952, guid: c8515ebee271c0649b9db1321f3026a4, type: 2}
       propertyPath: m_RootOrder
@@ -2318,76 +1992,51 @@
       objectReference: {fileID: 0}
     - target: {fileID: 452704, guid: c8515ebee271c0649b9db1321f3026a4, type: 2}
       propertyPath: m_LocalRotation.x
-<<<<<<< HEAD
-      value: 0.07411178
+      value: 0.07411181
       objectReference: {fileID: 0}
     - target: {fileID: 452704, guid: c8515ebee271c0649b9db1321f3026a4, type: 2}
       propertyPath: m_LocalRotation.z
-      value: 0.006266231
+      value: 0.0062662344
       objectReference: {fileID: 0}
     - target: {fileID: 452704, guid: c8515ebee271c0649b9db1321f3026a4, type: 2}
       propertyPath: m_LocalPosition.y
-      value: 0.1116058
-=======
-      value: 0.0741118
+      value: 0.111605786
       objectReference: {fileID: 0}
     - target: {fileID: 452704, guid: c8515ebee271c0649b9db1321f3026a4, type: 2}
-      propertyPath: m_LocalRotation.z
-      value: 0.006266233
-      objectReference: {fileID: 0}
-    - target: {fileID: 452704, guid: c8515ebee271c0649b9db1321f3026a4, type: 2}
-      propertyPath: m_LocalPosition.y
-      value: 0.11160581
->>>>>>> 1b657d7a
-      objectReference: {fileID: 0}
-    - target: {fileID: 452704, guid: c8515ebee271c0649b9db1321f3026a4, type: 2}
-      propertyPath: m_LocalPosition.z
-      value: 0.09146039
+      propertyPath: m_LocalPosition.z
+      value: 0.09146038
       objectReference: {fileID: 0}
     - target: {fileID: 433670, guid: c8515ebee271c0649b9db1321f3026a4, type: 2}
       propertyPath: m_LocalRotation.x
-<<<<<<< HEAD
-      value: 0.07411178
+      value: 0.07411181
       objectReference: {fileID: 0}
     - target: {fileID: 433670, guid: c8515ebee271c0649b9db1321f3026a4, type: 2}
       propertyPath: m_LocalRotation.z
-      value: 0.006266231
+      value: 0.0062662344
       objectReference: {fileID: 0}
     - target: {fileID: 433670, guid: c8515ebee271c0649b9db1321f3026a4, type: 2}
       propertyPath: m_LocalPosition.x
-      value: 0.048355438
-=======
-      value: 0.0741118
+      value: 0.048355445
       objectReference: {fileID: 0}
     - target: {fileID: 433670, guid: c8515ebee271c0649b9db1321f3026a4, type: 2}
-      propertyPath: m_LocalRotation.z
-      value: 0.006266233
+      propertyPath: m_LocalPosition.y
+      value: 0.114439085
       objectReference: {fileID: 0}
     - target: {fileID: 433670, guid: c8515ebee271c0649b9db1321f3026a4, type: 2}
-      propertyPath: m_LocalPosition.x
-      value: 0.048355445
->>>>>>> 1b657d7a
-      objectReference: {fileID: 0}
-    - target: {fileID: 433670, guid: c8515ebee271c0649b9db1321f3026a4, type: 2}
-      propertyPath: m_LocalPosition.y
-      value: 0.1144391
-      objectReference: {fileID: 0}
-    - target: {fileID: 433670, guid: c8515ebee271c0649b9db1321f3026a4, type: 2}
-      propertyPath: m_LocalPosition.z
-<<<<<<< HEAD
-      value: 0.072839856
+      propertyPath: m_LocalPosition.z
+      value: 0.07283984
       objectReference: {fileID: 0}
     - target: {fileID: 484030, guid: c8515ebee271c0649b9db1321f3026a4, type: 2}
       propertyPath: m_LocalRotation.x
-      value: 0.07411178
+      value: 0.07411181
       objectReference: {fileID: 0}
     - target: {fileID: 484030, guid: c8515ebee271c0649b9db1321f3026a4, type: 2}
       propertyPath: m_LocalRotation.z
-      value: 0.006266231
+      value: 0.0062662344
       objectReference: {fileID: 0}
     - target: {fileID: 484030, guid: c8515ebee271c0649b9db1321f3026a4, type: 2}
       propertyPath: m_LocalPosition.x
-      value: 0.053516097
+      value: 0.053516105
       objectReference: {fileID: 0}
     - target: {fileID: 484030, guid: c8515ebee271c0649b9db1321f3026a4, type: 2}
       propertyPath: m_LocalPosition.y
@@ -2395,34 +2044,11 @@
       objectReference: {fileID: 0}
     - target: {fileID: 484030, guid: c8515ebee271c0649b9db1321f3026a4, type: 2}
       propertyPath: m_LocalPosition.z
-      value: 0.042540047
-=======
-      value: 0.07283986
-      objectReference: {fileID: 0}
-    - target: {fileID: 484030, guid: c8515ebee271c0649b9db1321f3026a4, type: 2}
-      propertyPath: m_LocalRotation.x
-      value: 0.0741118
-      objectReference: {fileID: 0}
-    - target: {fileID: 484030, guid: c8515ebee271c0649b9db1321f3026a4, type: 2}
-      propertyPath: m_LocalRotation.z
-      value: 0.006266233
-      objectReference: {fileID: 0}
-    - target: {fileID: 484030, guid: c8515ebee271c0649b9db1321f3026a4, type: 2}
-      propertyPath: m_LocalPosition.x
-      value: 0.053516105
-      objectReference: {fileID: 0}
-    - target: {fileID: 484030, guid: c8515ebee271c0649b9db1321f3026a4, type: 2}
-      propertyPath: m_LocalPosition.y
-      value: 0.11904952
-      objectReference: {fileID: 0}
-    - target: {fileID: 484030, guid: c8515ebee271c0649b9db1321f3026a4, type: 2}
-      propertyPath: m_LocalPosition.z
-      value: 0.04254006
->>>>>>> 1b657d7a
+      value: 0.042540032
       objectReference: {fileID: 0}
     - target: {fileID: 483186, guid: c8515ebee271c0649b9db1321f3026a4, type: 2}
       propertyPath: m_LocalRotation.x
-      value: 0.02914562
+      value: 0.029145665
       objectReference: {fileID: 0}
     - target: {fileID: 483186, guid: c8515ebee271c0649b9db1321f3026a4, type: 2}
       propertyPath: m_LocalRotation.y
@@ -2430,7 +2056,7 @@
       objectReference: {fileID: 0}
     - target: {fileID: 483186, guid: c8515ebee271c0649b9db1321f3026a4, type: 2}
       propertyPath: m_LocalRotation.z
-      value: -0.17725912
+      value: -0.17725913
       objectReference: {fileID: 0}
     - target: {fileID: 483186, guid: c8515ebee271c0649b9db1321f3026a4, type: 2}
       propertyPath: m_LocalRotation.w
@@ -2442,23 +2068,15 @@
       objectReference: {fileID: 0}
     - target: {fileID: 483186, guid: c8515ebee271c0649b9db1321f3026a4, type: 2}
       propertyPath: m_LocalPosition.y
-<<<<<<< HEAD
-      value: 0.11377279
+      value: 0.11377277
       objectReference: {fileID: 0}
     - target: {fileID: 483186, guid: c8515ebee271c0649b9db1321f3026a4, type: 2}
       propertyPath: m_LocalPosition.z
-      value: 0.0662038
-=======
-      value: 0.11377278
-      objectReference: {fileID: 0}
-    - target: {fileID: 483186, guid: c8515ebee271c0649b9db1321f3026a4, type: 2}
-      propertyPath: m_LocalPosition.z
-      value: 0.06620381
->>>>>>> 1b657d7a
+      value: 0.06620379
       objectReference: {fileID: 0}
     - target: {fileID: 478232, guid: c8515ebee271c0649b9db1321f3026a4, type: 2}
       propertyPath: m_LocalRotation.x
-      value: 0.02914562
+      value: 0.029145665
       objectReference: {fileID: 0}
     - target: {fileID: 478232, guid: c8515ebee271c0649b9db1321f3026a4, type: 2}
       propertyPath: m_LocalRotation.y
@@ -2466,7 +2084,7 @@
       objectReference: {fileID: 0}
     - target: {fileID: 478232, guid: c8515ebee271c0649b9db1321f3026a4, type: 2}
       propertyPath: m_LocalRotation.z
-      value: -0.17725912
+      value: -0.17725913
       objectReference: {fileID: 0}
     - target: {fileID: 478232, guid: c8515ebee271c0649b9db1321f3026a4, type: 2}
       propertyPath: m_LocalRotation.w
@@ -2474,11 +2092,7 @@
       objectReference: {fileID: 0}
     - target: {fileID: 478232, guid: c8515ebee271c0649b9db1321f3026a4, type: 2}
       propertyPath: m_LocalPosition.x
-<<<<<<< HEAD
       value: 0.12617612
-=======
-      value: 0.12617613
->>>>>>> 1b657d7a
       objectReference: {fileID: 0}
     - target: {fileID: 478232, guid: c8515ebee271c0649b9db1321f3026a4, type: 2}
       propertyPath: m_LocalPosition.y
@@ -2486,15 +2100,11 @@
       objectReference: {fileID: 0}
     - target: {fileID: 478232, guid: c8515ebee271c0649b9db1321f3026a4, type: 2}
       propertyPath: m_LocalPosition.z
-<<<<<<< HEAD
-      value: 0.049850706
-=======
-      value: 0.049850713
->>>>>>> 1b657d7a
+      value: 0.049850695
       objectReference: {fileID: 0}
     - target: {fileID: 494458, guid: c8515ebee271c0649b9db1321f3026a4, type: 2}
       propertyPath: m_LocalRotation.x
-      value: 0.02914562
+      value: 0.029145665
       objectReference: {fileID: 0}
     - target: {fileID: 494458, guid: c8515ebee271c0649b9db1321f3026a4, type: 2}
       propertyPath: m_LocalRotation.y
@@ -2502,7 +2112,7 @@
       objectReference: {fileID: 0}
     - target: {fileID: 494458, guid: c8515ebee271c0649b9db1321f3026a4, type: 2}
       propertyPath: m_LocalRotation.z
-      value: -0.17725912
+      value: -0.17725913
       objectReference: {fileID: 0}
     - target: {fileID: 494458, guid: c8515ebee271c0649b9db1321f3026a4, type: 2}
       propertyPath: m_LocalRotation.w
@@ -2510,43 +2120,27 @@
       objectReference: {fileID: 0}
     - target: {fileID: 494458, guid: c8515ebee271c0649b9db1321f3026a4, type: 2}
       propertyPath: m_LocalPosition.x
-<<<<<<< HEAD
-      value: 0.11958266
+      value: 0.119582675
       objectReference: {fileID: 0}
     - target: {fileID: 494458, guid: c8515ebee271c0649b9db1321f3026a4, type: 2}
       propertyPath: m_LocalPosition.y
-      value: 0.11826722
+      value: 0.11826721
       objectReference: {fileID: 0}
     - target: {fileID: 494458, guid: c8515ebee271c0649b9db1321f3026a4, type: 2}
       propertyPath: m_LocalPosition.z
-      value: 0.025443438
-=======
-      value: 0.11958267
-      objectReference: {fileID: 0}
-    - target: {fileID: 494458, guid: c8515ebee271c0649b9db1321f3026a4, type: 2}
-      propertyPath: m_LocalPosition.y
-      value: 0.11826723
-      objectReference: {fileID: 0}
-    - target: {fileID: 494458, guid: c8515ebee271c0649b9db1321f3026a4, type: 2}
-      propertyPath: m_LocalPosition.z
-      value: 0.02544345
->>>>>>> 1b657d7a
+      value: 0.025443427
       objectReference: {fileID: 0}
     - target: {fileID: 445228, guid: c8515ebee271c0649b9db1321f3026a4, type: 2}
       propertyPath: m_LocalRotation.x
-      value: 0.075277865
+      value: 0.07527787
       objectReference: {fileID: 0}
     - target: {fileID: 445228, guid: c8515ebee271c0649b9db1321f3026a4, type: 2}
       propertyPath: m_LocalRotation.y
-<<<<<<< HEAD
-      value: -0.009242243
-=======
-      value: -0.009242244
->>>>>>> 1b657d7a
+      value: -0.009242245
       objectReference: {fileID: 0}
     - target: {fileID: 445228, guid: c8515ebee271c0649b9db1321f3026a4, type: 2}
       propertyPath: m_LocalRotation.z
-      value: -0.073994935
+      value: -0.07399494
       objectReference: {fileID: 0}
     - target: {fileID: 445228, guid: c8515ebee271c0649b9db1321f3026a4, type: 2}
       propertyPath: m_LocalRotation.w
@@ -2554,39 +2148,27 @@
       objectReference: {fileID: 0}
     - target: {fileID: 445228, guid: c8515ebee271c0649b9db1321f3026a4, type: 2}
       propertyPath: m_LocalPosition.x
-<<<<<<< HEAD
-      value: 0.0748596
+      value: 0.07485961
       objectReference: {fileID: 0}
     - target: {fileID: 445228, guid: c8515ebee271c0649b9db1321f3026a4, type: 2}
       propertyPath: m_LocalPosition.y
       value: 0.112183206
-=======
-      value: 0.074859604
       objectReference: {fileID: 0}
     - target: {fileID: 445228, guid: c8515ebee271c0649b9db1321f3026a4, type: 2}
-      propertyPath: m_LocalPosition.y
-      value: 0.11218321
->>>>>>> 1b657d7a
-      objectReference: {fileID: 0}
-    - target: {fileID: 445228, guid: c8515ebee271c0649b9db1321f3026a4, type: 2}
-      propertyPath: m_LocalPosition.z
-      value: 0.10199568
+      propertyPath: m_LocalPosition.z
+      value: 0.10199566
       objectReference: {fileID: 0}
     - target: {fileID: 434850, guid: c8515ebee271c0649b9db1321f3026a4, type: 2}
       propertyPath: m_LocalRotation.x
-      value: 0.075277865
+      value: 0.07527787
       objectReference: {fileID: 0}
     - target: {fileID: 434850, guid: c8515ebee271c0649b9db1321f3026a4, type: 2}
       propertyPath: m_LocalRotation.y
-<<<<<<< HEAD
-      value: -0.009242243
-=======
-      value: -0.009242244
->>>>>>> 1b657d7a
+      value: -0.009242245
       objectReference: {fileID: 0}
     - target: {fileID: 434850, guid: c8515ebee271c0649b9db1321f3026a4, type: 2}
       propertyPath: m_LocalRotation.z
-      value: -0.073994935
+      value: -0.07399494
       objectReference: {fileID: 0}
     - target: {fileID: 434850, guid: c8515ebee271c0649b9db1321f3026a4, type: 2}
       propertyPath: m_LocalRotation.w
@@ -2594,39 +2176,27 @@
       objectReference: {fileID: 0}
     - target: {fileID: 434850, guid: c8515ebee271c0649b9db1321f3026a4, type: 2}
       propertyPath: m_LocalPosition.x
-<<<<<<< HEAD
-      value: 0.07550507
-=======
       value: 0.07550508
->>>>>>> 1b657d7a
       objectReference: {fileID: 0}
     - target: {fileID: 434850, guid: c8515ebee271c0649b9db1321f3026a4, type: 2}
       propertyPath: m_LocalPosition.y
-      value: 0.11542668
+      value: 0.11542667
       objectReference: {fileID: 0}
     - target: {fileID: 434850, guid: c8515ebee271c0649b9db1321f3026a4, type: 2}
       propertyPath: m_LocalPosition.z
-<<<<<<< HEAD
-      value: 0.08038222
-=======
-      value: 0.08038223
->>>>>>> 1b657d7a
+      value: 0.080382206
       objectReference: {fileID: 0}
     - target: {fileID: 467038, guid: c8515ebee271c0649b9db1321f3026a4, type: 2}
       propertyPath: m_LocalRotation.x
-      value: 0.075277865
+      value: 0.07527787
       objectReference: {fileID: 0}
     - target: {fileID: 467038, guid: c8515ebee271c0649b9db1321f3026a4, type: 2}
       propertyPath: m_LocalRotation.y
-<<<<<<< HEAD
-      value: -0.009242243
-=======
-      value: -0.009242244
->>>>>>> 1b657d7a
+      value: -0.009242245
       objectReference: {fileID: 0}
     - target: {fileID: 467038, guid: c8515ebee271c0649b9db1321f3026a4, type: 2}
       propertyPath: m_LocalRotation.z
-      value: -0.073994935
+      value: -0.07399494
       objectReference: {fileID: 0}
     - target: {fileID: 467038, guid: c8515ebee271c0649b9db1321f3026a4, type: 2}
       propertyPath: m_LocalRotation.w
@@ -2634,8 +2204,7 @@
       objectReference: {fileID: 0}
     - target: {fileID: 467038, guid: c8515ebee271c0649b9db1321f3026a4, type: 2}
       propertyPath: m_LocalPosition.x
-<<<<<<< HEAD
-      value: 0.07655247
+      value: 0.07655248
       objectReference: {fileID: 0}
     - target: {fileID: 467038, guid: c8515ebee271c0649b9db1321f3026a4, type: 2}
       propertyPath: m_LocalPosition.y
@@ -2643,286 +2212,175 @@
       objectReference: {fileID: 0}
     - target: {fileID: 467038, guid: c8515ebee271c0649b9db1321f3026a4, type: 2}
       propertyPath: m_LocalPosition.z
-      value: 0.045310386
+      value: 0.04531037
       objectReference: {fileID: 0}
     - target: {fileID: 407702, guid: c8515ebee271c0649b9db1321f3026a4, type: 2}
       propertyPath: m_LocalRotation.x
-      value: 0.019904826
-=======
-      value: 0.07655248
-      objectReference: {fileID: 0}
-    - target: {fileID: 467038, guid: c8515ebee271c0649b9db1321f3026a4, type: 2}
-      propertyPath: m_LocalPosition.y
-      value: 0.120689794
-      objectReference: {fileID: 0}
-    - target: {fileID: 467038, guid: c8515ebee271c0649b9db1321f3026a4, type: 2}
-      propertyPath: m_LocalPosition.z
-      value: 0.045310393
+      value: 0.019904852
       objectReference: {fileID: 0}
     - target: {fileID: 407702, guid: c8515ebee271c0649b9db1321f3026a4, type: 2}
-      propertyPath: m_LocalRotation.x
-      value: 0.019904824
->>>>>>> 1b657d7a
+      propertyPath: m_LocalRotation.y
+      value: -0.35755524
       objectReference: {fileID: 0}
     - target: {fileID: 407702, guid: c8515ebee271c0649b9db1321f3026a4, type: 2}
-      propertyPath: m_LocalRotation.y
-      value: -0.3575552
+      propertyPath: m_LocalRotation.z
+      value: 0.5351684
       objectReference: {fileID: 0}
     - target: {fileID: 407702, guid: c8515ebee271c0649b9db1321f3026a4, type: 2}
-      propertyPath: m_LocalRotation.z
-      value: 0.53516835
+      propertyPath: m_LocalRotation.w
+      value: 0.7650836
       objectReference: {fileID: 0}
     - target: {fileID: 407702, guid: c8515ebee271c0649b9db1321f3026a4, type: 2}
-      propertyPath: m_LocalRotation.w
-      value: 0.7650837
+      propertyPath: m_LocalPosition.x
+      value: 0.014061449
       objectReference: {fileID: 0}
     - target: {fileID: 407702, guid: c8515ebee271c0649b9db1321f3026a4, type: 2}
-      propertyPath: m_LocalPosition.x
-<<<<<<< HEAD
-      value: 0.014061451
+      propertyPath: m_LocalPosition.y
+      value: 0.0773835
       objectReference: {fileID: 0}
     - target: {fileID: 407702, guid: c8515ebee271c0649b9db1321f3026a4, type: 2}
-      propertyPath: m_LocalPosition.y
-      value: 0.0773835
-      objectReference: {fileID: 0}
-    - target: {fileID: 407702, guid: c8515ebee271c0649b9db1321f3026a4, type: 2}
-      propertyPath: m_LocalPosition.z
-      value: 0.012725629
+      propertyPath: m_LocalPosition.z
+      value: 0.0127256205
       objectReference: {fileID: 0}
     - target: {fileID: 425120, guid: c8515ebee271c0649b9db1321f3026a4, type: 2}
       propertyPath: m_LocalRotation.x
-      value: 0.019904826
-=======
-      value: 0.014061454
-      objectReference: {fileID: 0}
-    - target: {fileID: 407702, guid: c8515ebee271c0649b9db1321f3026a4, type: 2}
-      propertyPath: m_LocalPosition.y
-      value: 0.07738352
-      objectReference: {fileID: 0}
-    - target: {fileID: 407702, guid: c8515ebee271c0649b9db1321f3026a4, type: 2}
-      propertyPath: m_LocalPosition.z
-      value: 0.012725644
+      value: 0.019904852
       objectReference: {fileID: 0}
     - target: {fileID: 425120, guid: c8515ebee271c0649b9db1321f3026a4, type: 2}
-      propertyPath: m_LocalRotation.x
-      value: 0.019904824
->>>>>>> 1b657d7a
+      propertyPath: m_LocalRotation.y
+      value: -0.35755524
       objectReference: {fileID: 0}
     - target: {fileID: 425120, guid: c8515ebee271c0649b9db1321f3026a4, type: 2}
-      propertyPath: m_LocalRotation.y
-      value: -0.3575552
+      propertyPath: m_LocalRotation.z
+      value: 0.5351684
       objectReference: {fileID: 0}
     - target: {fileID: 425120, guid: c8515ebee271c0649b9db1321f3026a4, type: 2}
-      propertyPath: m_LocalRotation.z
-      value: 0.53516835
+      propertyPath: m_LocalRotation.w
+      value: 0.7650836
       objectReference: {fileID: 0}
     - target: {fileID: 425120, guid: c8515ebee271c0649b9db1321f3026a4, type: 2}
-      propertyPath: m_LocalRotation.w
-      value: 0.7650837
+      propertyPath: m_LocalPosition.x
+      value: 0.02805863
       objectReference: {fileID: 0}
     - target: {fileID: 425120, guid: c8515ebee271c0649b9db1321f3026a4, type: 2}
-      propertyPath: m_LocalPosition.x
-<<<<<<< HEAD
-      value: 0.028058626
+      propertyPath: m_LocalPosition.y
+      value: 0.08838188
       objectReference: {fileID: 0}
     - target: {fileID: 425120, guid: c8515ebee271c0649b9db1321f3026a4, type: 2}
-      propertyPath: m_LocalPosition.y
-      value: 0.08838188
-      objectReference: {fileID: 0}
-    - target: {fileID: 425120, guid: c8515ebee271c0649b9db1321f3026a4, type: 2}
-      propertyPath: m_LocalPosition.z
-      value: -0.007066768
+      propertyPath: m_LocalPosition.z
+      value: -0.0070667784
       objectReference: {fileID: 0}
     - target: {fileID: 436198, guid: c8515ebee271c0649b9db1321f3026a4, type: 2}
       propertyPath: m_LocalRotation.x
-      value: 0.019904826
-=======
-      value: 0.028058624
-      objectReference: {fileID: 0}
-    - target: {fileID: 425120, guid: c8515ebee271c0649b9db1321f3026a4, type: 2}
-      propertyPath: m_LocalPosition.y
-      value: 0.088381894
-      objectReference: {fileID: 0}
-    - target: {fileID: 425120, guid: c8515ebee271c0649b9db1321f3026a4, type: 2}
-      propertyPath: m_LocalPosition.z
-      value: -0.007066749
+      value: 0.019904852
       objectReference: {fileID: 0}
     - target: {fileID: 436198, guid: c8515ebee271c0649b9db1321f3026a4, type: 2}
-      propertyPath: m_LocalRotation.x
-      value: 0.019904824
->>>>>>> 1b657d7a
+      propertyPath: m_LocalRotation.y
+      value: -0.35755524
       objectReference: {fileID: 0}
     - target: {fileID: 436198, guid: c8515ebee271c0649b9db1321f3026a4, type: 2}
-      propertyPath: m_LocalRotation.y
-      value: -0.3575552
+      propertyPath: m_LocalRotation.z
+      value: 0.5351684
       objectReference: {fileID: 0}
     - target: {fileID: 436198, guid: c8515ebee271c0649b9db1321f3026a4, type: 2}
-      propertyPath: m_LocalRotation.z
-      value: 0.53516835
+      propertyPath: m_LocalRotation.w
+      value: 0.7650836
       objectReference: {fileID: 0}
     - target: {fileID: 436198, guid: c8515ebee271c0649b9db1321f3026a4, type: 2}
-      propertyPath: m_LocalRotation.w
-      value: 0.7650837
+      propertyPath: m_LocalPosition.x
+      value: 0.04851018
       objectReference: {fileID: 0}
     - target: {fileID: 436198, guid: c8515ebee271c0649b9db1321f3026a4, type: 2}
-      propertyPath: m_LocalPosition.x
-<<<<<<< HEAD
-      value: 0.04851017
+      propertyPath: m_LocalPosition.y
+      value: 0.10445183
       objectReference: {fileID: 0}
     - target: {fileID: 436198, guid: c8515ebee271c0649b9db1321f3026a4, type: 2}
-      propertyPath: m_LocalPosition.y
-      value: 0.10445183
-      objectReference: {fileID: 0}
-    - target: {fileID: 436198, guid: c8515ebee271c0649b9db1321f3026a4, type: 2}
-      propertyPath: m_LocalPosition.z
-      value: -0.035985827
+      propertyPath: m_LocalPosition.z
+      value: -0.035985842
       objectReference: {fileID: 0}
     - target: {fileID: 429658, guid: c8515ebee271c0649b9db1321f3026a4, type: 2}
       propertyPath: m_LocalRotation.x
-      value: 0.067679234
+      value: 0.06767921
       objectReference: {fileID: 0}
     - target: {fileID: 429658, guid: c8515ebee271c0649b9db1321f3026a4, type: 2}
       propertyPath: m_LocalRotation.y
-      value: 0.06845519
-=======
-      value: 0.048510175
-      objectReference: {fileID: 0}
-    - target: {fileID: 436198, guid: c8515ebee271c0649b9db1321f3026a4, type: 2}
-      propertyPath: m_LocalPosition.y
-      value: 0.104451835
-      objectReference: {fileID: 0}
-    - target: {fileID: 436198, guid: c8515ebee271c0649b9db1321f3026a4, type: 2}
-      propertyPath: m_LocalPosition.z
-      value: -0.035985805
+      value: 0.06845518
       objectReference: {fileID: 0}
     - target: {fileID: 429658, guid: c8515ebee271c0649b9db1321f3026a4, type: 2}
-      propertyPath: m_LocalRotation.x
-      value: 0.06767923
+      propertyPath: m_LocalRotation.z
+      value: -0.104890674
       objectReference: {fileID: 0}
     - target: {fileID: 429658, guid: c8515ebee271c0649b9db1321f3026a4, type: 2}
+      propertyPath: m_LocalRotation.w
+      value: 0.9898138
+      objectReference: {fileID: 0}
+    - target: {fileID: 429658, guid: c8515ebee271c0649b9db1321f3026a4, type: 2}
+      propertyPath: m_LocalPosition.x
+      value: 0.106627315
+      objectReference: {fileID: 0}
+    - target: {fileID: 429658, guid: c8515ebee271c0649b9db1321f3026a4, type: 2}
+      propertyPath: m_LocalPosition.y
+      value: 0.11277509
+      objectReference: {fileID: 0}
+    - target: {fileID: 429658, guid: c8515ebee271c0649b9db1321f3026a4, type: 2}
+      propertyPath: m_LocalPosition.z
+      value: 0.09154672
+      objectReference: {fileID: 0}
+    - target: {fileID: 441364, guid: c8515ebee271c0649b9db1321f3026a4, type: 2}
+      propertyPath: m_LocalRotation.x
+      value: 0.06767921
+      objectReference: {fileID: 0}
+    - target: {fileID: 441364, guid: c8515ebee271c0649b9db1321f3026a4, type: 2}
       propertyPath: m_LocalRotation.y
       value: 0.06845518
->>>>>>> 1b657d7a
-      objectReference: {fileID: 0}
-    - target: {fileID: 429658, guid: c8515ebee271c0649b9db1321f3026a4, type: 2}
-      propertyPath: m_LocalRotation.z
-      value: -0.10489068
-      objectReference: {fileID: 0}
-    - target: {fileID: 429658, guid: c8515ebee271c0649b9db1321f3026a4, type: 2}
+      objectReference: {fileID: 0}
+    - target: {fileID: 441364, guid: c8515ebee271c0649b9db1321f3026a4, type: 2}
+      propertyPath: m_LocalRotation.z
+      value: -0.104890674
+      objectReference: {fileID: 0}
+    - target: {fileID: 441364, guid: c8515ebee271c0649b9db1321f3026a4, type: 2}
       propertyPath: m_LocalRotation.w
       value: 0.9898138
       objectReference: {fileID: 0}
-    - target: {fileID: 429658, guid: c8515ebee271c0649b9db1321f3026a4, type: 2}
-      propertyPath: m_LocalPosition.x
-<<<<<<< HEAD
-      value: 0.10662731
-=======
-      value: 0.106627315
->>>>>>> 1b657d7a
-      objectReference: {fileID: 0}
-    - target: {fileID: 429658, guid: c8515ebee271c0649b9db1321f3026a4, type: 2}
-      propertyPath: m_LocalPosition.y
-      value: 0.1127751
-      objectReference: {fileID: 0}
-    - target: {fileID: 429658, guid: c8515ebee271c0649b9db1321f3026a4, type: 2}
-      propertyPath: m_LocalPosition.z
-<<<<<<< HEAD
-      value: 0.09154674
-      objectReference: {fileID: 0}
     - target: {fileID: 441364, guid: c8515ebee271c0649b9db1321f3026a4, type: 2}
-      propertyPath: m_LocalRotation.x
-      value: 0.067679234
+      propertyPath: m_LocalPosition.x
+      value: 0.10402201
       objectReference: {fileID: 0}
     - target: {fileID: 441364, guid: c8515ebee271c0649b9db1321f3026a4, type: 2}
-      propertyPath: m_LocalRotation.y
-      value: 0.06845519
-=======
-      value: 0.091546744
+      propertyPath: m_LocalPosition.y
+      value: 0.115960695
       objectReference: {fileID: 0}
     - target: {fileID: 441364, guid: c8515ebee271c0649b9db1321f3026a4, type: 2}
-      propertyPath: m_LocalRotation.x
-      value: 0.06767923
-      objectReference: {fileID: 0}
-    - target: {fileID: 441364, guid: c8515ebee271c0649b9db1321f3026a4, type: 2}
+      propertyPath: m_LocalPosition.z
+      value: 0.07046973
+      objectReference: {fileID: 0}
+    - target: {fileID: 447880, guid: c8515ebee271c0649b9db1321f3026a4, type: 2}
+      propertyPath: m_LocalRotation.x
+      value: 0.06767921
+      objectReference: {fileID: 0}
+    - target: {fileID: 447880, guid: c8515ebee271c0649b9db1321f3026a4, type: 2}
       propertyPath: m_LocalRotation.y
       value: 0.06845518
->>>>>>> 1b657d7a
-      objectReference: {fileID: 0}
-    - target: {fileID: 441364, guid: c8515ebee271c0649b9db1321f3026a4, type: 2}
-      propertyPath: m_LocalRotation.z
-      value: -0.10489068
-      objectReference: {fileID: 0}
-    - target: {fileID: 441364, guid: c8515ebee271c0649b9db1321f3026a4, type: 2}
+      objectReference: {fileID: 0}
+    - target: {fileID: 447880, guid: c8515ebee271c0649b9db1321f3026a4, type: 2}
+      propertyPath: m_LocalRotation.z
+      value: -0.104890674
+      objectReference: {fileID: 0}
+    - target: {fileID: 447880, guid: c8515ebee271c0649b9db1321f3026a4, type: 2}
       propertyPath: m_LocalRotation.w
       value: 0.9898138
       objectReference: {fileID: 0}
-    - target: {fileID: 441364, guid: c8515ebee271c0649b9db1321f3026a4, type: 2}
-      propertyPath: m_LocalPosition.x
-<<<<<<< HEAD
-      value: 0.104022
-=======
-      value: 0.10402201
->>>>>>> 1b657d7a
-      objectReference: {fileID: 0}
-    - target: {fileID: 441364, guid: c8515ebee271c0649b9db1321f3026a4, type: 2}
-      propertyPath: m_LocalPosition.y
-      value: 0.11596071
-      objectReference: {fileID: 0}
-    - target: {fileID: 441364, guid: c8515ebee271c0649b9db1321f3026a4, type: 2}
-      propertyPath: m_LocalPosition.z
-<<<<<<< HEAD
-      value: 0.070469745
-      objectReference: {fileID: 0}
     - target: {fileID: 447880, guid: c8515ebee271c0649b9db1321f3026a4, type: 2}
-      propertyPath: m_LocalRotation.x
-      value: 0.067679234
+      propertyPath: m_LocalPosition.x
+      value: 0.099956654
       objectReference: {fileID: 0}
     - target: {fileID: 447880, guid: c8515ebee271c0649b9db1321f3026a4, type: 2}
-      propertyPath: m_LocalRotation.y
-      value: 0.06845519
-=======
-      value: 0.07046975
+      propertyPath: m_LocalPosition.y
+      value: 0.12093159
       objectReference: {fileID: 0}
     - target: {fileID: 447880, guid: c8515ebee271c0649b9db1321f3026a4, type: 2}
-      propertyPath: m_LocalRotation.x
-      value: 0.06767923
-      objectReference: {fileID: 0}
-    - target: {fileID: 447880, guid: c8515ebee271c0649b9db1321f3026a4, type: 2}
-      propertyPath: m_LocalRotation.y
-      value: 0.06845518
->>>>>>> 1b657d7a
-      objectReference: {fileID: 0}
-    - target: {fileID: 447880, guid: c8515ebee271c0649b9db1321f3026a4, type: 2}
-      propertyPath: m_LocalRotation.z
-      value: -0.10489068
-      objectReference: {fileID: 0}
-    - target: {fileID: 447880, guid: c8515ebee271c0649b9db1321f3026a4, type: 2}
-      propertyPath: m_LocalRotation.w
-      value: 0.9898138
-      objectReference: {fileID: 0}
-    - target: {fileID: 447880, guid: c8515ebee271c0649b9db1321f3026a4, type: 2}
-      propertyPath: m_LocalPosition.x
-<<<<<<< HEAD
-      value: 0.09995664
-      objectReference: {fileID: 0}
-    - target: {fileID: 447880, guid: c8515ebee271c0649b9db1321f3026a4, type: 2}
-      propertyPath: m_LocalPosition.y
-      value: 0.12093159
-      objectReference: {fileID: 0}
-    - target: {fileID: 447880, guid: c8515ebee271c0649b9db1321f3026a4, type: 2}
-      propertyPath: m_LocalPosition.z
-      value: 0.037580788
-=======
-      value: 0.09995665
-      objectReference: {fileID: 0}
-    - target: {fileID: 447880, guid: c8515ebee271c0649b9db1321f3026a4, type: 2}
-      propertyPath: m_LocalPosition.y
-      value: 0.120931596
-      objectReference: {fileID: 0}
-    - target: {fileID: 447880, guid: c8515ebee271c0649b9db1321f3026a4, type: 2}
-      propertyPath: m_LocalPosition.z
-      value: 0.037580796
->>>>>>> 1b657d7a
+      propertyPath: m_LocalPosition.z
+      value: 0.037580773
       objectReference: {fileID: 0}
     - target: {fileID: 166188, guid: c8515ebee271c0649b9db1321f3026a4, type: 2}
       propertyPath: m_IsActive
@@ -3074,11 +2532,7 @@
       objectReference: {fileID: 0}
     - target: {fileID: 452704, guid: c8515ebee271c0649b9db1321f3026a4, type: 2}
       propertyPath: m_LocalPosition.x
-<<<<<<< HEAD
-      value: 0.045183994
-=======
-      value: 0.045184
->>>>>>> 1b657d7a
+      value: 0.045183998
       objectReference: {fileID: 0}
     - target: {fileID: 452704, guid: c8515ebee271c0649b9db1321f3026a4, type: 2}
       propertyPath: m_LocalScale.y
@@ -3096,73 +2550,77 @@
       propertyPath: m_LocalEulerAnglesHint.y
       value: 0
       objectReference: {fileID: 0}
+    - target: {fileID: 494458, guid: c8515ebee271c0649b9db1321f3026a4, type: 2}
+      propertyPath: m_LocalScale.x
+      value: 1
+      objectReference: {fileID: 0}
+    - target: {fileID: 484030, guid: c8515ebee271c0649b9db1321f3026a4, type: 2}
+      propertyPath: m_LocalScale.x
+      value: 1
+      objectReference: {fileID: 0}
+    - target: {fileID: 483186, guid: c8515ebee271c0649b9db1321f3026a4, type: 2}
+      propertyPath: m_LocalScale.x
+      value: 1
+      objectReference: {fileID: 0}
+    - target: {fileID: 478232, guid: c8515ebee271c0649b9db1321f3026a4, type: 2}
+      propertyPath: m_LocalScale.x
+      value: 1
+      objectReference: {fileID: 0}
+    - target: {fileID: 467038, guid: c8515ebee271c0649b9db1321f3026a4, type: 2}
+      propertyPath: m_LocalScale.x
+      value: 1
+      objectReference: {fileID: 0}
+    - target: {fileID: 452704, guid: c8515ebee271c0649b9db1321f3026a4, type: 2}
+      propertyPath: m_LocalScale.x
+      value: 1
+      objectReference: {fileID: 0}
+    - target: {fileID: 447880, guid: c8515ebee271c0649b9db1321f3026a4, type: 2}
+      propertyPath: m_LocalScale.x
+      value: 1
+      objectReference: {fileID: 0}
+    - target: {fileID: 445228, guid: c8515ebee271c0649b9db1321f3026a4, type: 2}
+      propertyPath: m_LocalScale.x
+      value: 1
+      objectReference: {fileID: 0}
+    - target: {fileID: 441364, guid: c8515ebee271c0649b9db1321f3026a4, type: 2}
+      propertyPath: m_LocalScale.x
+      value: 1
+      objectReference: {fileID: 0}
+    - target: {fileID: 436198, guid: c8515ebee271c0649b9db1321f3026a4, type: 2}
+      propertyPath: m_LocalScale.x
+      value: 1
+      objectReference: {fileID: 0}
+    - target: {fileID: 434850, guid: c8515ebee271c0649b9db1321f3026a4, type: 2}
+      propertyPath: m_LocalScale.x
+      value: 1
+      objectReference: {fileID: 0}
+    - target: {fileID: 433670, guid: c8515ebee271c0649b9db1321f3026a4, type: 2}
+      propertyPath: m_LocalScale.x
+      value: 1
+      objectReference: {fileID: 0}
+    - target: {fileID: 429658, guid: c8515ebee271c0649b9db1321f3026a4, type: 2}
+      propertyPath: m_LocalScale.x
+      value: 1
+      objectReference: {fileID: 0}
+    - target: {fileID: 425120, guid: c8515ebee271c0649b9db1321f3026a4, type: 2}
+      propertyPath: m_LocalScale.x
+      value: 1
+      objectReference: {fileID: 0}
+    - target: {fileID: 407702, guid: c8515ebee271c0649b9db1321f3026a4, type: 2}
+      propertyPath: m_LocalScale.x
+      value: 1
+      objectReference: {fileID: 0}
     - target: {fileID: 403030, guid: c8515ebee271c0649b9db1321f3026a4, type: 2}
       propertyPath: m_LocalScale.x
       value: 1
       objectReference: {fileID: 0}
-    - target: {fileID: 447880, guid: c8515ebee271c0649b9db1321f3026a4, type: 2}
-      propertyPath: m_LocalScale.x
-      value: 1
-      objectReference: {fileID: 0}
-    - target: {fileID: 441364, guid: c8515ebee271c0649b9db1321f3026a4, type: 2}
-      propertyPath: m_LocalScale.x
-      value: 1
-      objectReference: {fileID: 0}
-    - target: {fileID: 429658, guid: c8515ebee271c0649b9db1321f3026a4, type: 2}
-      propertyPath: m_LocalScale.x
-      value: 1
-      objectReference: {fileID: 0}
-    - target: {fileID: 436198, guid: c8515ebee271c0649b9db1321f3026a4, type: 2}
-      propertyPath: m_LocalScale.x
-      value: 1
-      objectReference: {fileID: 0}
-    - target: {fileID: 425120, guid: c8515ebee271c0649b9db1321f3026a4, type: 2}
-      propertyPath: m_LocalScale.x
-      value: 1
-      objectReference: {fileID: 0}
-    - target: {fileID: 407702, guid: c8515ebee271c0649b9db1321f3026a4, type: 2}
-      propertyPath: m_LocalScale.x
-      value: 1
-      objectReference: {fileID: 0}
-    - target: {fileID: 467038, guid: c8515ebee271c0649b9db1321f3026a4, type: 2}
-      propertyPath: m_LocalScale.x
-      value: 1
-      objectReference: {fileID: 0}
-    - target: {fileID: 434850, guid: c8515ebee271c0649b9db1321f3026a4, type: 2}
-      propertyPath: m_LocalScale.x
-      value: 1
-      objectReference: {fileID: 0}
-    - target: {fileID: 445228, guid: c8515ebee271c0649b9db1321f3026a4, type: 2}
-      propertyPath: m_LocalScale.x
-      value: 1
-      objectReference: {fileID: 0}
-    - target: {fileID: 494458, guid: c8515ebee271c0649b9db1321f3026a4, type: 2}
-      propertyPath: m_LocalScale.x
-      value: 1
-      objectReference: {fileID: 0}
-    - target: {fileID: 478232, guid: c8515ebee271c0649b9db1321f3026a4, type: 2}
-      propertyPath: m_LocalScale.x
-      value: 1
-      objectReference: {fileID: 0}
-    - target: {fileID: 483186, guid: c8515ebee271c0649b9db1321f3026a4, type: 2}
-      propertyPath: m_LocalScale.x
-      value: 1
-      objectReference: {fileID: 0}
-    - target: {fileID: 484030, guid: c8515ebee271c0649b9db1321f3026a4, type: 2}
-      propertyPath: m_LocalScale.x
-      value: 1
-      objectReference: {fileID: 0}
-    - target: {fileID: 433670, guid: c8515ebee271c0649b9db1321f3026a4, type: 2}
-      propertyPath: m_LocalScale.x
-      value: 1
-      objectReference: {fileID: 0}
-    - target: {fileID: 452704, guid: c8515ebee271c0649b9db1321f3026a4, type: 2}
-      propertyPath: m_LocalScale.x
-      value: 1
-      objectReference: {fileID: 0}
     - target: {fileID: 415952, guid: c8515ebee271c0649b9db1321f3026a4, type: 2}
-      propertyPath: m_LocalEulerAnglesHint.x
-      value: -89.980194
+      propertyPath: m_LocalScale.y
+      value: 1
+      objectReference: {fileID: 0}
+    - target: {fileID: 415952, guid: c8515ebee271c0649b9db1321f3026a4, type: 2}
+      propertyPath: m_LocalScale.z
+      value: 1
       objectReference: {fileID: 0}
     m_RemovedComponents: []
   m_ParentPrefab: {fileID: 100100000, guid: c8515ebee271c0649b9db1321f3026a4, type: 2}
@@ -3216,353 +2674,6 @@
       propertyPath: m_RootOrder
       value: 0
       objectReference: {fileID: 0}
-<<<<<<< HEAD
-=======
-    - target: {fileID: 415794, guid: d3b5577c4bfd7194ab9259b6951d2417, type: 2}
-      propertyPath: m_LocalRotation.x
-      value: 0.6154999
-      objectReference: {fileID: 0}
-    - target: {fileID: 415794, guid: d3b5577c4bfd7194ab9259b6951d2417, type: 2}
-      propertyPath: m_LocalRotation.y
-      value: -0.30671212
-      objectReference: {fileID: 0}
-    - target: {fileID: 415794, guid: d3b5577c4bfd7194ab9259b6951d2417, type: 2}
-      propertyPath: m_LocalRotation.z
-      value: 0.0063976943
-      objectReference: {fileID: 0}
-    - target: {fileID: 415794, guid: d3b5577c4bfd7194ab9259b6951d2417, type: 2}
-      propertyPath: m_LocalRotation.w
-      value: 0.72597986
-      objectReference: {fileID: 0}
-    - target: {fileID: 415794, guid: d3b5577c4bfd7194ab9259b6951d2417, type: 2}
-      propertyPath: m_LocalEulerAnglesHint.x
-      value: 63.845097
-      objectReference: {fileID: 0}
-    - target: {fileID: 415794, guid: d3b5577c4bfd7194ab9259b6951d2417, type: 2}
-      propertyPath: m_LocalEulerAnglesHint.z
-      value: -416.6644
-      objectReference: {fileID: 0}
-    - target: {fileID: 496800, guid: d3b5577c4bfd7194ab9259b6951d2417, type: 2}
-      propertyPath: m_LocalRotation.x
-      value: -0.000000018626448
-      objectReference: {fileID: 0}
-    - target: {fileID: 496800, guid: d3b5577c4bfd7194ab9259b6951d2417, type: 2}
-      propertyPath: m_LocalRotation.y
-      value: 0.000000029802315
-      objectReference: {fileID: 0}
-    - target: {fileID: 496800, guid: d3b5577c4bfd7194ab9259b6951d2417, type: 2}
-      propertyPath: m_LocalRotation.z
-      value: 0.000000011175868
-      objectReference: {fileID: 0}
-    - target: {fileID: 402024, guid: d3b5577c4bfd7194ab9259b6951d2417, type: 2}
-      propertyPath: m_LocalRotation.x
-      value: -0.000000018626448
-      objectReference: {fileID: 0}
-    - target: {fileID: 402024, guid: d3b5577c4bfd7194ab9259b6951d2417, type: 2}
-      propertyPath: m_LocalRotation.y
-      value: 0.000000029802315
-      objectReference: {fileID: 0}
-    - target: {fileID: 402024, guid: d3b5577c4bfd7194ab9259b6951d2417, type: 2}
-      propertyPath: m_LocalRotation.z
-      value: 0.000000011175868
-      objectReference: {fileID: 0}
-    - target: {fileID: 415794, guid: d3b5577c4bfd7194ab9259b6951d2417, type: 2}
-      propertyPath: m_LocalEulerAnglesHint.y
-      value: -442.9404
-      objectReference: {fileID: 0}
-    - target: {fileID: 425786, guid: d3b5577c4bfd7194ab9259b6951d2417, type: 2}
-      propertyPath: m_LocalRotation.x
-      value: -0.000000059604638
-      objectReference: {fileID: 0}
-    - target: {fileID: 425786, guid: d3b5577c4bfd7194ab9259b6951d2417, type: 2}
-      propertyPath: m_LocalRotation.y
-      value: -0.000000059604638
-      objectReference: {fileID: 0}
-    - target: {fileID: 425786, guid: d3b5577c4bfd7194ab9259b6951d2417, type: 2}
-      propertyPath: m_LocalRotation.z
-      value: -0.000000029802319
-      objectReference: {fileID: 0}
-    - target: {fileID: 425786, guid: d3b5577c4bfd7194ab9259b6951d2417, type: 2}
-      propertyPath: m_LocalRotation.w
-      value: 1
-      objectReference: {fileID: 0}
-    - target: {fileID: 425786, guid: d3b5577c4bfd7194ab9259b6951d2417, type: 2}
-      propertyPath: m_LocalEulerAnglesHint.x
-      value: 0
-      objectReference: {fileID: 0}
-    - target: {fileID: 425786, guid: d3b5577c4bfd7194ab9259b6951d2417, type: 2}
-      propertyPath: m_LocalEulerAnglesHint.y
-      value: 0
-      objectReference: {fileID: 0}
-    - target: {fileID: 425786, guid: d3b5577c4bfd7194ab9259b6951d2417, type: 2}
-      propertyPath: m_LocalEulerAnglesHint.z
-      value: 0
-      objectReference: {fileID: 0}
-    - target: {fileID: 452742, guid: d3b5577c4bfd7194ab9259b6951d2417, type: 2}
-      propertyPath: m_LocalRotation.x
-      value: 0.000000014901159
-      objectReference: {fileID: 0}
-    - target: {fileID: 452742, guid: d3b5577c4bfd7194ab9259b6951d2417, type: 2}
-      propertyPath: m_LocalRotation.z
-      value: 0
-      objectReference: {fileID: 0}
-    - target: {fileID: 477204, guid: d3b5577c4bfd7194ab9259b6951d2417, type: 2}
-      propertyPath: m_LocalRotation.y
-      value: 0.000000029802319
-      objectReference: {fileID: 0}
-    - target: {fileID: 477204, guid: d3b5577c4bfd7194ab9259b6951d2417, type: 2}
-      propertyPath: m_LocalRotation.z
-      value: 0.000000029802319
-      objectReference: {fileID: 0}
-    - target: {fileID: 474910, guid: d3b5577c4bfd7194ab9259b6951d2417, type: 2}
-      propertyPath: m_LocalRotation.x
-      value: -0.000000029802319
-      objectReference: {fileID: 0}
-    - target: {fileID: 474910, guid: d3b5577c4bfd7194ab9259b6951d2417, type: 2}
-      propertyPath: m_LocalRotation.y
-      value: -0.000000059604638
-      objectReference: {fileID: 0}
-    - target: {fileID: 474910, guid: d3b5577c4bfd7194ab9259b6951d2417, type: 2}
-      propertyPath: m_LocalRotation.z
-      value: 0
-      objectReference: {fileID: 0}
-    - target: {fileID: 11488628, guid: d3b5577c4bfd7194ab9259b6951d2417, type: 2}
-      propertyPath: modelFingerPointing.x
-      value: 1
-      objectReference: {fileID: 0}
-    - target: {fileID: 456466, guid: d3b5577c4bfd7194ab9259b6951d2417, type: 2}
-      propertyPath: m_LocalRotation.x
-      value: 0.000000029802319
-      objectReference: {fileID: 0}
-    - target: {fileID: 456466, guid: d3b5577c4bfd7194ab9259b6951d2417, type: 2}
-      propertyPath: m_LocalRotation.y
-      value: -0.000000029802319
-      objectReference: {fileID: 0}
-    - target: {fileID: 456466, guid: d3b5577c4bfd7194ab9259b6951d2417, type: 2}
-      propertyPath: m_LocalRotation.z
-      value: -0.000000059604638
-      objectReference: {fileID: 0}
-    - target: {fileID: 446712, guid: d3b5577c4bfd7194ab9259b6951d2417, type: 2}
-      propertyPath: m_LocalRotation.x
-      value: 0
-      objectReference: {fileID: 0}
-    - target: {fileID: 446712, guid: d3b5577c4bfd7194ab9259b6951d2417, type: 2}
-      propertyPath: m_LocalRotation.y
-      value: 0.000000059604638
-      objectReference: {fileID: 0}
-    - target: {fileID: 446712, guid: d3b5577c4bfd7194ab9259b6951d2417, type: 2}
-      propertyPath: m_LocalRotation.z
-      value: 0
-      objectReference: {fileID: 0}
-    - target: {fileID: 459320, guid: d3b5577c4bfd7194ab9259b6951d2417, type: 2}
-      propertyPath: m_LocalRotation.x
-      value: -0.000000014901161
-      objectReference: {fileID: 0}
-    - target: {fileID: 459320, guid: d3b5577c4bfd7194ab9259b6951d2417, type: 2}
-      propertyPath: m_LocalRotation.y
-      value: 0
-      objectReference: {fileID: 0}
-    - target: {fileID: 459320, guid: d3b5577c4bfd7194ab9259b6951d2417, type: 2}
-      propertyPath: m_LocalRotation.z
-      value: -0.000000044703484
-      objectReference: {fileID: 0}
-    - target: {fileID: 490970, guid: d3b5577c4bfd7194ab9259b6951d2417, type: 2}
-      propertyPath: m_LocalRotation.x
-      value: -0.03683771
-      objectReference: {fileID: 0}
-    - target: {fileID: 490970, guid: d3b5577c4bfd7194ab9259b6951d2417, type: 2}
-      propertyPath: m_LocalRotation.y
-      value: 0.07432983
-      objectReference: {fileID: 0}
-    - target: {fileID: 490970, guid: d3b5577c4bfd7194ab9259b6951d2417, type: 2}
-      propertyPath: m_LocalRotation.z
-      value: 0.013247548
-      objectReference: {fileID: 0}
-    - target: {fileID: 490970, guid: d3b5577c4bfd7194ab9259b6951d2417, type: 2}
-      propertyPath: m_LocalRotation.w
-      value: 0.9964651
-      objectReference: {fileID: 0}
-    - target: {fileID: 455536, guid: d3b5577c4bfd7194ab9259b6951d2417, type: 2}
-      propertyPath: m_LocalRotation.x
-      value: -0.11488512
-      objectReference: {fileID: 0}
-    - target: {fileID: 455536, guid: d3b5577c4bfd7194ab9259b6951d2417, type: 2}
-      propertyPath: m_LocalRotation.y
-      value: 0.13547309
-      objectReference: {fileID: 0}
-    - target: {fileID: 455536, guid: d3b5577c4bfd7194ab9259b6951d2417, type: 2}
-      propertyPath: m_LocalRotation.z
-      value: 0.056216717
-      objectReference: {fileID: 0}
-    - target: {fileID: 455536, guid: d3b5577c4bfd7194ab9259b6951d2417, type: 2}
-      propertyPath: m_LocalRotation.w
-      value: 0.98249084
-      objectReference: {fileID: 0}
-    - target: {fileID: 492368, guid: d3b5577c4bfd7194ab9259b6951d2417, type: 2}
-      propertyPath: m_LocalRotation.x
-      value: 0.08539823
-      objectReference: {fileID: 0}
-    - target: {fileID: 492368, guid: d3b5577c4bfd7194ab9259b6951d2417, type: 2}
-      propertyPath: m_LocalRotation.y
-      value: -0.068404704
-      objectReference: {fileID: 0}
-    - target: {fileID: 492368, guid: d3b5577c4bfd7194ab9259b6951d2417, type: 2}
-      propertyPath: m_LocalRotation.z
-      value: -0.0051668286
-      objectReference: {fileID: 0}
-    - target: {fileID: 492368, guid: d3b5577c4bfd7194ab9259b6951d2417, type: 2}
-      propertyPath: m_LocalRotation.w
-      value: 0.99398255
-      objectReference: {fileID: 0}
-    - target: {fileID: 450606, guid: d3b5577c4bfd7194ab9259b6951d2417, type: 2}
-      propertyPath: m_LocalRotation.x
-      value: -0.69659084
-      objectReference: {fileID: 0}
-    - target: {fileID: 450606, guid: d3b5577c4bfd7194ab9259b6951d2417, type: 2}
-      propertyPath: m_LocalRotation.y
-      value: -0.105551764
-      objectReference: {fileID: 0}
-    - target: {fileID: 450606, guid: d3b5577c4bfd7194ab9259b6951d2417, type: 2}
-      propertyPath: m_LocalRotation.z
-      value: 0.70966136
-      objectReference: {fileID: 0}
-    - target: {fileID: 450606, guid: d3b5577c4bfd7194ab9259b6951d2417, type: 2}
-      propertyPath: m_LocalRotation.w
-      value: 0.00090709317
-      objectReference: {fileID: 0}
-    - target: {fileID: 450606, guid: d3b5577c4bfd7194ab9259b6951d2417, type: 2}
-      propertyPath: m_LocalPosition.x
-      value: -0.08000001
-      objectReference: {fileID: 0}
-    - target: {fileID: 450606, guid: d3b5577c4bfd7194ab9259b6951d2417, type: 2}
-      propertyPath: m_LocalPosition.y
-      value: 0.11999998
-      objectReference: {fileID: 0}
-    - target: {fileID: 450606, guid: d3b5577c4bfd7194ab9259b6951d2417, type: 2}
-      propertyPath: m_LocalPosition.z
-      value: -0.0000000071525594
-      objectReference: {fileID: 0}
-    - target: {fileID: 452742, guid: d3b5577c4bfd7194ab9259b6951d2417, type: 2}
-      propertyPath: m_LocalRotation.y
-      value: 0.000000029802319
-      objectReference: {fileID: 0}
-    - target: {fileID: 413792, guid: d3b5577c4bfd7194ab9259b6951d2417, type: 2}
-      propertyPath: m_LocalEulerAnglesHint.z
-      value: 0
-      objectReference: {fileID: 0}
-    - target: {fileID: 465120, guid: d3b5577c4bfd7194ab9259b6951d2417, type: 2}
-      propertyPath: m_LocalRotation.x
-      value: -0.000000029802315
-      objectReference: {fileID: 0}
-    - target: {fileID: 465120, guid: d3b5577c4bfd7194ab9259b6951d2417, type: 2}
-      propertyPath: m_LocalRotation.y
-      value: 0
-      objectReference: {fileID: 0}
-    - target: {fileID: 465120, guid: d3b5577c4bfd7194ab9259b6951d2417, type: 2}
-      propertyPath: m_LocalRotation.z
-      value: -0.000000029802315
-      objectReference: {fileID: 0}
-    - target: {fileID: 468266, guid: d3b5577c4bfd7194ab9259b6951d2417, type: 2}
-      propertyPath: m_LocalRotation.x
-      value: -0.000000029802319
-      objectReference: {fileID: 0}
-    - target: {fileID: 468266, guid: d3b5577c4bfd7194ab9259b6951d2417, type: 2}
-      propertyPath: m_LocalRotation.y
-      value: 0
-      objectReference: {fileID: 0}
-    - target: {fileID: 468266, guid: d3b5577c4bfd7194ab9259b6951d2417, type: 2}
-      propertyPath: m_LocalRotation.z
-      value: 0.000000029802319
-      objectReference: {fileID: 0}
-    - target: {fileID: 441626, guid: d3b5577c4bfd7194ab9259b6951d2417, type: 2}
-      propertyPath: m_LocalRotation.x
-      value: 0.000000029802315
-      objectReference: {fileID: 0}
-    - target: {fileID: 441626, guid: d3b5577c4bfd7194ab9259b6951d2417, type: 2}
-      propertyPath: m_LocalRotation.y
-      value: 0.000000029802315
-      objectReference: {fileID: 0}
-    - target: {fileID: 441626, guid: d3b5577c4bfd7194ab9259b6951d2417, type: 2}
-      propertyPath: m_LocalRotation.z
-      value: 0.000000029802315
-      objectReference: {fileID: 0}
-    - target: {fileID: 460762, guid: d3b5577c4bfd7194ab9259b6951d2417, type: 2}
-      propertyPath: m_LocalRotation.x
-      value: 0.000000059604638
-      objectReference: {fileID: 0}
-    - target: {fileID: 460762, guid: d3b5577c4bfd7194ab9259b6951d2417, type: 2}
-      propertyPath: m_LocalRotation.y
-      value: 0
-      objectReference: {fileID: 0}
-    - target: {fileID: 460762, guid: d3b5577c4bfd7194ab9259b6951d2417, type: 2}
-      propertyPath: m_LocalRotation.z
-      value: -0.000000029802319
-      objectReference: {fileID: 0}
-    - target: {fileID: 472154, guid: d3b5577c4bfd7194ab9259b6951d2417, type: 2}
-      propertyPath: m_LocalRotation.x
-      value: -0.000000014901161
-      objectReference: {fileID: 0}
-    - target: {fileID: 472154, guid: d3b5577c4bfd7194ab9259b6951d2417, type: 2}
-      propertyPath: m_LocalRotation.y
-      value: 0
-      objectReference: {fileID: 0}
-    - target: {fileID: 472154, guid: d3b5577c4bfd7194ab9259b6951d2417, type: 2}
-      propertyPath: m_LocalRotation.z
-      value: 0.000000014901161
-      objectReference: {fileID: 0}
-    - target: {fileID: 496828, guid: d3b5577c4bfd7194ab9259b6951d2417, type: 2}
-      propertyPath: m_LocalRotation.x
-      value: 0.000000029802322
-      objectReference: {fileID: 0}
-    - target: {fileID: 496828, guid: d3b5577c4bfd7194ab9259b6951d2417, type: 2}
-      propertyPath: m_LocalRotation.y
-      value: -0.000000029802322
-      objectReference: {fileID: 0}
-    - target: {fileID: 496828, guid: d3b5577c4bfd7194ab9259b6951d2417, type: 2}
-      propertyPath: m_LocalRotation.z
-      value: 0.000000014901161
-      objectReference: {fileID: 0}
-    - target: {fileID: 492368, guid: d3b5577c4bfd7194ab9259b6951d2417, type: 2}
-      propertyPath: m_LocalEulerAnglesHint.x
-      value: 9.7333
-      objectReference: {fileID: 0}
-    - target: {fileID: 492368, guid: d3b5577c4bfd7194ab9259b6951d2417, type: 2}
-      propertyPath: m_LocalEulerAnglesHint.y
-      value: -7.9823
-      objectReference: {fileID: 0}
-    - target: {fileID: 492368, guid: d3b5577c4bfd7194ab9259b6951d2417, type: 2}
-      propertyPath: m_LocalEulerAnglesHint.z
-      value: -1.2764
-      objectReference: {fileID: 0}
-    - target: {fileID: 455536, guid: d3b5577c4bfd7194ab9259b6951d2417, type: 2}
-      propertyPath: m_LocalEulerAnglesHint.x
-      value: -13.9443
-      objectReference: {fileID: 0}
-    - target: {fileID: 455536, guid: d3b5577c4bfd7194ab9259b6951d2417, type: 2}
-      propertyPath: m_LocalEulerAnglesHint.y
-      value: -344.87198
-      objectReference: {fileID: 0}
-    - target: {fileID: 455536, guid: d3b5577c4bfd7194ab9259b6951d2417, type: 2}
-      propertyPath: m_LocalEulerAnglesHint.z
-      value: 4.6889
-      objectReference: {fileID: 0}
-    - target: {fileID: 490970, guid: d3b5577c4bfd7194ab9259b6951d2417, type: 2}
-      propertyPath: m_LocalEulerAnglesHint.x
-      value: -4.3233
-      objectReference: {fileID: 0}
-    - target: {fileID: 490970, guid: d3b5577c4bfd7194ab9259b6951d2417, type: 2}
-      propertyPath: m_LocalEulerAnglesHint.y
-      value: -351.5134
-      objectReference: {fileID: 0}
-    - target: {fileID: 490970, guid: d3b5577c4bfd7194ab9259b6951d2417, type: 2}
-      propertyPath: m_LocalEulerAnglesHint.z
-      value: 361.2024
-      objectReference: {fileID: 0}
-    - target: {fileID: 477204, guid: d3b5577c4bfd7194ab9259b6951d2417, type: 2}
-      propertyPath: m_LocalRotation.x
-      value: 0
-      objectReference: {fileID: 0}
->>>>>>> 1b657d7a
     m_RemovedComponents: []
   m_ParentPrefab: {fileID: 100100000, guid: d3b5577c4bfd7194ab9259b6951d2417, type: 2}
   m_IsPrefabParent: 0
@@ -3575,7 +2686,6 @@
   m_LocalRotation: {x: 0.000000115202326, y: -0.7071067, z: -0.7071068, w: -0.00000011520231}
   m_LocalPosition: {x: 0, y: 0, z: 0}
   m_LocalScale: {x: 1, y: 1, z: 1}
-  m_LocalEulerAnglesHint: {x: -89.980194, y: 180, z: 0}
   m_Children:
   - {fileID: 599181188}
   - {fileID: 1438187684}
@@ -3583,20 +2693,7 @@
   - {fileID: 118028246}
   m_Father: {fileID: 1928180894}
   m_RootOrder: 0
-<<<<<<< HEAD
   m_LocalEulerAnglesHint: {x: -89.980194, y: 180, z: 0}
-=======
---- !u!114 &1692390527 stripped
-MonoBehaviour:
-  m_PrefabParentObject: {fileID: 11488628, guid: d3b5577c4bfd7194ab9259b6951d2417,
-    type: 2}
-  m_PrefabInternal: {fileID: 1227303936}
-  m_Script: {fileID: 11500000, guid: a77b65c1ae87b436881aa63bc80f4894, type: 3}
---- !u!4 &1692390533 stripped
-Transform:
-  m_PrefabParentObject: {fileID: 413792, guid: d3b5577c4bfd7194ab9259b6951d2417, type: 2}
-  m_PrefabInternal: {fileID: 1227303936}
->>>>>>> 1b657d7a
 --- !u!1 &1805543666
 GameObject:
   m_ObjectHideFlags: 0
@@ -3621,12 +2718,11 @@
   m_LocalRotation: {x: 0, y: 0, z: 0, w: 1}
   m_LocalPosition: {x: 0, y: 0, z: 0}
   m_LocalScale: {x: 1, y: 1, z: 1}
-  m_LocalEulerAnglesHint: {x: 0, y: 0, z: 0}
   m_Children:
   - {fileID: 266907292}
-  - {fileID: 905206539}
   m_Father: {fileID: 0}
   m_RootOrder: 1
+  m_LocalEulerAnglesHint: {x: 0, y: 0, z: 0}
 --- !u!1 &1928180893
 GameObject:
   m_ObjectHideFlags: 0
@@ -3652,11 +2748,11 @@
   m_LocalRotation: {x: 0, y: 0, z: 0, w: 1}
   m_LocalPosition: {x: 0, y: 0, z: 0}
   m_LocalScale: {x: 1, y: 1, z: 1}
-  m_LocalEulerAnglesHint: {x: 0, y: 0, z: 0}
   m_Children:
   - {fileID: 1576743646}
   m_Father: {fileID: 266907292}
   m_RootOrder: 0
+  m_LocalEulerAnglesHint: {x: 0, y: 0, z: 0}
 --- !u!114 &1928180895
 MonoBehaviour:
   m_ObjectHideFlags: 0
@@ -3719,359 +2815,7 @@
       objectReference: {fileID: 0}
     - target: {fileID: 457108, guid: 1d47ecad742b1e9448626279a13e9df0, type: 2}
       propertyPath: m_RootOrder
-<<<<<<< HEAD
-      value: 2
-=======
-      value: 1
-      objectReference: {fileID: 0}
-    - target: {fileID: 416070, guid: 1d47ecad742b1e9448626279a13e9df0, type: 2}
-      propertyPath: m_LocalRotation.x
-      value: -0.6155
-      objectReference: {fileID: 0}
-    - target: {fileID: 416070, guid: 1d47ecad742b1e9448626279a13e9df0, type: 2}
-      propertyPath: m_LocalRotation.y
-      value: 0.30671203
-      objectReference: {fileID: 0}
-    - target: {fileID: 416070, guid: 1d47ecad742b1e9448626279a13e9df0, type: 2}
-      propertyPath: m_LocalRotation.z
-      value: -0.006397634
-      objectReference: {fileID: 0}
-    - target: {fileID: 416070, guid: 1d47ecad742b1e9448626279a13e9df0, type: 2}
-      propertyPath: m_LocalRotation.w
-      value: -0.72597975
-      objectReference: {fileID: 0}
-    - target: {fileID: 416070, guid: 1d47ecad742b1e9448626279a13e9df0, type: 2}
-      propertyPath: m_LocalEulerAnglesHint.x
-      value: 63.845097
-      objectReference: {fileID: 0}
-    - target: {fileID: 416070, guid: 1d47ecad742b1e9448626279a13e9df0, type: 2}
-      propertyPath: m_LocalEulerAnglesHint.z
-      value: -776.6645
-      objectReference: {fileID: 0}
-    - target: {fileID: 469074, guid: 1d47ecad742b1e9448626279a13e9df0, type: 2}
-      propertyPath: m_LocalRotation.x
-      value: -0.00000006705522
-      objectReference: {fileID: 0}
-    - target: {fileID: 469074, guid: 1d47ecad742b1e9448626279a13e9df0, type: 2}
-      propertyPath: m_LocalRotation.y
-      value: 0.00000007078051
-      objectReference: {fileID: 0}
-    - target: {fileID: 469074, guid: 1d47ecad742b1e9448626279a13e9df0, type: 2}
-      propertyPath: m_LocalRotation.z
-      value: -0.000000059604638
-      objectReference: {fileID: 0}
-    - target: {fileID: 419230, guid: 1d47ecad742b1e9448626279a13e9df0, type: 2}
-      propertyPath: m_LocalRotation.x
-      value: 0.000000022351742
-      objectReference: {fileID: 0}
-    - target: {fileID: 419230, guid: 1d47ecad742b1e9448626279a13e9df0, type: 2}
-      propertyPath: m_LocalRotation.y
-      value: -0.000000063329935
-      objectReference: {fileID: 0}
-    - target: {fileID: 419230, guid: 1d47ecad742b1e9448626279a13e9df0, type: 2}
-      propertyPath: m_LocalRotation.z
-      value: 0.000000029802322
-      objectReference: {fileID: 0}
-    - target: {fileID: 416070, guid: 1d47ecad742b1e9448626279a13e9df0, type: 2}
-      propertyPath: m_LocalEulerAnglesHint.y
-      value: -802.94037
-      objectReference: {fileID: 0}
-    - target: {fileID: 446358, guid: 1d47ecad742b1e9448626279a13e9df0, type: 2}
-      propertyPath: m_LocalRotation.x
-      value: -0.00000004470348
-      objectReference: {fileID: 0}
-    - target: {fileID: 446358, guid: 1d47ecad742b1e9448626279a13e9df0, type: 2}
-      propertyPath: m_LocalRotation.y
-      value: -0.000000014901159
-      objectReference: {fileID: 0}
-    - target: {fileID: 446358, guid: 1d47ecad742b1e9448626279a13e9df0, type: 2}
-      propertyPath: m_LocalRotation.z
-      value: 0
-      objectReference: {fileID: 0}
-    - target: {fileID: 446358, guid: 1d47ecad742b1e9448626279a13e9df0, type: 2}
-      propertyPath: m_LocalRotation.w
-      value: -1
-      objectReference: {fileID: 0}
-    - target: {fileID: 446358, guid: 1d47ecad742b1e9448626279a13e9df0, type: 2}
-      propertyPath: m_LocalEulerAnglesHint.x
-      value: 0
-      objectReference: {fileID: 0}
-    - target: {fileID: 446358, guid: 1d47ecad742b1e9448626279a13e9df0, type: 2}
-      propertyPath: m_LocalEulerAnglesHint.y
-      value: -720
-      objectReference: {fileID: 0}
-    - target: {fileID: 446358, guid: 1d47ecad742b1e9448626279a13e9df0, type: 2}
-      propertyPath: m_LocalEulerAnglesHint.z
-      value: 0
-      objectReference: {fileID: 0}
-    - target: {fileID: 403444, guid: 1d47ecad742b1e9448626279a13e9df0, type: 2}
-      propertyPath: m_LocalRotation.x
-      value: 0.000000014901161
-      objectReference: {fileID: 0}
-    - target: {fileID: 403444, guid: 1d47ecad742b1e9448626279a13e9df0, type: 2}
-      propertyPath: m_LocalRotation.z
-      value: -0.000000044703484
-      objectReference: {fileID: 0}
-    - target: {fileID: 402694, guid: 1d47ecad742b1e9448626279a13e9df0, type: 2}
-      propertyPath: m_LocalRotation.x
-      value: 0
-      objectReference: {fileID: 0}
-    - target: {fileID: 402694, guid: 1d47ecad742b1e9448626279a13e9df0, type: 2}
-      propertyPath: m_LocalRotation.y
-      value: -0.000000029802322
-      objectReference: {fileID: 0}
-    - target: {fileID: 479280, guid: 1d47ecad742b1e9448626279a13e9df0, type: 2}
-      propertyPath: m_LocalRotation.x
-      value: -0.00000004470348
-      objectReference: {fileID: 0}
-    - target: {fileID: 479280, guid: 1d47ecad742b1e9448626279a13e9df0, type: 2}
-      propertyPath: m_LocalRotation.y
-      value: 0.000000059604638
-      objectReference: {fileID: 0}
-    - target: {fileID: 479280, guid: 1d47ecad742b1e9448626279a13e9df0, type: 2}
-      propertyPath: m_LocalRotation.z
-      value: 0.000000014901159
-      objectReference: {fileID: 0}
-    - target: {fileID: 11488756, guid: 1d47ecad742b1e9448626279a13e9df0, type: 2}
-      propertyPath: modelFingerPointing.x
-      value: -1
-      objectReference: {fileID: 0}
-    - target: {fileID: 433002, guid: 1d47ecad742b1e9448626279a13e9df0, type: 2}
-      propertyPath: m_LocalRotation.x
-      value: -0.000000044703484
-      objectReference: {fileID: 0}
-    - target: {fileID: 433002, guid: 1d47ecad742b1e9448626279a13e9df0, type: 2}
-      propertyPath: m_LocalRotation.y
-      value: -0.000000014901161
-      objectReference: {fileID: 0}
-    - target: {fileID: 433002, guid: 1d47ecad742b1e9448626279a13e9df0, type: 2}
-      propertyPath: m_LocalRotation.z
-      value: -0.000000014901161
-      objectReference: {fileID: 0}
-    - target: {fileID: 445456, guid: 1d47ecad742b1e9448626279a13e9df0, type: 2}
-      propertyPath: m_LocalRotation.x
-      value: 0
-      objectReference: {fileID: 0}
-    - target: {fileID: 445456, guid: 1d47ecad742b1e9448626279a13e9df0, type: 2}
-      propertyPath: m_LocalRotation.y
-      value: 0.000000119209275
-      objectReference: {fileID: 0}
-    - target: {fileID: 445456, guid: 1d47ecad742b1e9448626279a13e9df0, type: 2}
-      propertyPath: m_LocalRotation.z
-      value: 0.000000029802319
-      objectReference: {fileID: 0}
-    - target: {fileID: 424968, guid: 1d47ecad742b1e9448626279a13e9df0, type: 2}
-      propertyPath: m_LocalRotation.x
-      value: 0.036837634
-      objectReference: {fileID: 0}
-    - target: {fileID: 424968, guid: 1d47ecad742b1e9448626279a13e9df0, type: 2}
-      propertyPath: m_LocalRotation.y
-      value: -0.07432986
-      objectReference: {fileID: 0}
-    - target: {fileID: 424968, guid: 1d47ecad742b1e9448626279a13e9df0, type: 2}
-      propertyPath: m_LocalRotation.z
-      value: -0.013247637
-      objectReference: {fileID: 0}
-    - target: {fileID: 424968, guid: 1d47ecad742b1e9448626279a13e9df0, type: 2}
-      propertyPath: m_LocalRotation.w
-      value: -0.996465
-      objectReference: {fileID: 0}
-    - target: {fileID: 476040, guid: 1d47ecad742b1e9448626279a13e9df0, type: 2}
-      propertyPath: m_LocalRotation.x
-      value: 0.11488503
-      objectReference: {fileID: 0}
-    - target: {fileID: 476040, guid: 1d47ecad742b1e9448626279a13e9df0, type: 2}
-      propertyPath: m_LocalRotation.y
-      value: -0.13547313
-      objectReference: {fileID: 0}
-    - target: {fileID: 476040, guid: 1d47ecad742b1e9448626279a13e9df0, type: 2}
-      propertyPath: m_LocalRotation.z
-      value: -0.05621677
-      objectReference: {fileID: 0}
-    - target: {fileID: 476040, guid: 1d47ecad742b1e9448626279a13e9df0, type: 2}
-      propertyPath: m_LocalRotation.w
-      value: -0.9824908
-      objectReference: {fileID: 0}
-    - target: {fileID: 400036, guid: 1d47ecad742b1e9448626279a13e9df0, type: 2}
-      propertyPath: m_LocalRotation.x
-      value: -0.085398346
-      objectReference: {fileID: 0}
-    - target: {fileID: 400036, guid: 1d47ecad742b1e9448626279a13e9df0, type: 2}
-      propertyPath: m_LocalRotation.y
-      value: 0.068404675
-      objectReference: {fileID: 0}
-    - target: {fileID: 400036, guid: 1d47ecad742b1e9448626279a13e9df0, type: 2}
-      propertyPath: m_LocalRotation.z
-      value: 0.0051668435
-      objectReference: {fileID: 0}
-    - target: {fileID: 400036, guid: 1d47ecad742b1e9448626279a13e9df0, type: 2}
-      propertyPath: m_LocalRotation.w
-      value: -0.99398255
-      objectReference: {fileID: 0}
-    - target: {fileID: 405490, guid: 1d47ecad742b1e9448626279a13e9df0, type: 2}
-      propertyPath: m_LocalRotation.x
-      value: -0.0009071528
-      objectReference: {fileID: 0}
-    - target: {fileID: 405490, guid: 1d47ecad742b1e9448626279a13e9df0, type: 2}
-      propertyPath: m_LocalRotation.y
-      value: 0.70966136
-      objectReference: {fileID: 0}
-    - target: {fileID: 405490, guid: 1d47ecad742b1e9448626279a13e9df0, type: 2}
-      propertyPath: m_LocalRotation.z
-      value: 0.105551794
-      objectReference: {fileID: 0}
-    - target: {fileID: 405490, guid: 1d47ecad742b1e9448626279a13e9df0, type: 2}
-      propertyPath: m_LocalRotation.w
-      value: -0.69659084
-      objectReference: {fileID: 0}
-    - target: {fileID: 405490, guid: 1d47ecad742b1e9448626279a13e9df0, type: 2}
-      propertyPath: m_LocalPosition.x
-      value: 0.08000001
-      objectReference: {fileID: 0}
-    - target: {fileID: 405490, guid: 1d47ecad742b1e9448626279a13e9df0, type: 2}
-      propertyPath: m_LocalPosition.y
-      value: 0.11999998
-      objectReference: {fileID: 0}
-    - target: {fileID: 405490, guid: 1d47ecad742b1e9448626279a13e9df0, type: 2}
-      propertyPath: m_LocalPosition.z
-      value: -0.0000000071525577
-      objectReference: {fileID: 0}
-    - target: {fileID: 452064, guid: 1d47ecad742b1e9448626279a13e9df0, type: 2}
-      propertyPath: m_LocalRotation.x
-      value: 0.000000029802319
-      objectReference: {fileID: 0}
-    - target: {fileID: 452064, guid: 1d47ecad742b1e9448626279a13e9df0, type: 2}
-      propertyPath: m_LocalRotation.y
-      value: 0.00000004470348
-      objectReference: {fileID: 0}
-    - target: {fileID: 452064, guid: 1d47ecad742b1e9448626279a13e9df0, type: 2}
-      propertyPath: m_LocalRotation.z
-      value: -0.00000004470348
-      objectReference: {fileID: 0}
-    - target: {fileID: 403444, guid: 1d47ecad742b1e9448626279a13e9df0, type: 2}
-      propertyPath: m_LocalRotation.y
-      value: 0
-      objectReference: {fileID: 0}
-    - target: {fileID: 457108, guid: 1d47ecad742b1e9448626279a13e9df0, type: 2}
-      propertyPath: m_LocalEulerAnglesHint.z
-      value: 0
->>>>>>> 1b657d7a
-      objectReference: {fileID: 0}
-    - target: {fileID: 426794, guid: 1d47ecad742b1e9448626279a13e9df0, type: 2}
-      propertyPath: m_LocalRotation.x
-      value: -0.000000029802319
-      objectReference: {fileID: 0}
-    - target: {fileID: 426794, guid: 1d47ecad742b1e9448626279a13e9df0, type: 2}
-      propertyPath: m_LocalRotation.y
-      value: -0.00000008940696
-      objectReference: {fileID: 0}
-    - target: {fileID: 420950, guid: 1d47ecad742b1e9448626279a13e9df0, type: 2}
-      propertyPath: m_LocalRotation.x
-      value: -0.000000029802319
-      objectReference: {fileID: 0}
-    - target: {fileID: 420950, guid: 1d47ecad742b1e9448626279a13e9df0, type: 2}
-      propertyPath: m_LocalRotation.y
-      value: 0.000000014901159
-      objectReference: {fileID: 0}
-    - target: {fileID: 471394, guid: 1d47ecad742b1e9448626279a13e9df0, type: 2}
-      propertyPath: m_LocalRotation.x
-      value: -0.000000014901161
-      objectReference: {fileID: 0}
-    - target: {fileID: 471394, guid: 1d47ecad742b1e9448626279a13e9df0, type: 2}
-      propertyPath: m_LocalRotation.y
-      value: 0.000000014901161
-      objectReference: {fileID: 0}
-    - target: {fileID: 471394, guid: 1d47ecad742b1e9448626279a13e9df0, type: 2}
-      propertyPath: m_LocalRotation.z
-      value: -0.000000059604645
-      objectReference: {fileID: 0}
-    - target: {fileID: 432948, guid: 1d47ecad742b1e9448626279a13e9df0, type: 2}
-      propertyPath: m_LocalRotation.x
-      value: 0.000000029802319
-      objectReference: {fileID: 0}
-    - target: {fileID: 432948, guid: 1d47ecad742b1e9448626279a13e9df0, type: 2}
-      propertyPath: m_LocalRotation.y
-      value: -0.000000029802319
-      objectReference: {fileID: 0}
-    - target: {fileID: 432948, guid: 1d47ecad742b1e9448626279a13e9df0, type: 2}
-      propertyPath: m_LocalRotation.z
-      value: 0.000000029802319
-      objectReference: {fileID: 0}
-    - target: {fileID: 420724, guid: 1d47ecad742b1e9448626279a13e9df0, type: 2}
-      propertyPath: m_LocalRotation.x
-      value: 0.000000029802319
-      objectReference: {fileID: 0}
-    - target: {fileID: 420724, guid: 1d47ecad742b1e9448626279a13e9df0, type: 2}
-      propertyPath: m_LocalRotation.y
-      value: 0
-      objectReference: {fileID: 0}
-    - target: {fileID: 420724, guid: 1d47ecad742b1e9448626279a13e9df0, type: 2}
-      propertyPath: m_LocalRotation.z
-      value: -0.00000008940696
-      objectReference: {fileID: 0}
-    - target: {fileID: 499262, guid: 1d47ecad742b1e9448626279a13e9df0, type: 2}
-      propertyPath: m_LocalRotation.x
-      value: -0.000000059604638
-      objectReference: {fileID: 0}
-    - target: {fileID: 499262, guid: 1d47ecad742b1e9448626279a13e9df0, type: 2}
-      propertyPath: m_LocalRotation.y
-      value: 0.000000014901159
-      objectReference: {fileID: 0}
-    - target: {fileID: 499262, guid: 1d47ecad742b1e9448626279a13e9df0, type: 2}
-      propertyPath: m_LocalRotation.z
-      value: 0.000000014901159
-      objectReference: {fileID: 0}
-    - target: {fileID: 405490, guid: 1d47ecad742b1e9448626279a13e9df0, type: 2}
-      propertyPath: m_LocalEulerAnglesHint.x
-      value: -8.5428
-      objectReference: {fileID: 0}
-    - target: {fileID: 405490, guid: 1d47ecad742b1e9448626279a13e9df0, type: 2}
-      propertyPath: m_LocalEulerAnglesHint.y
-      value: -90.419495
-      objectReference: {fileID: 0}
-    - target: {fileID: 405490, guid: 1d47ecad742b1e9448626279a13e9df0, type: 2}
-      propertyPath: m_LocalEulerAnglesHint.z
-      value: -8.6272
-      objectReference: {fileID: 0}
-    - target: {fileID: 400036, guid: 1d47ecad742b1e9448626279a13e9df0, type: 2}
-      propertyPath: m_LocalEulerAnglesHint.x
-      value: 9.7333
-      objectReference: {fileID: 0}
-    - target: {fileID: 400036, guid: 1d47ecad742b1e9448626279a13e9df0, type: 2}
-      propertyPath: m_LocalEulerAnglesHint.y
-      value: -727.9823
-      objectReference: {fileID: 0}
-    - target: {fileID: 400036, guid: 1d47ecad742b1e9448626279a13e9df0, type: 2}
-      propertyPath: m_LocalEulerAnglesHint.z
-      value: 358.7237
-      objectReference: {fileID: 0}
-    - target: {fileID: 476040, guid: 1d47ecad742b1e9448626279a13e9df0, type: 2}
-      propertyPath: m_LocalEulerAnglesHint.x
-      value: -13.9443
-      objectReference: {fileID: 0}
-    - target: {fileID: 476040, guid: 1d47ecad742b1e9448626279a13e9df0, type: 2}
-      propertyPath: m_LocalEulerAnglesHint.y
-      value: -1064.872
-      objectReference: {fileID: 0}
-    - target: {fileID: 476040, guid: 1d47ecad742b1e9448626279a13e9df0, type: 2}
-      propertyPath: m_LocalEulerAnglesHint.z
-      value: 4.6889
-      objectReference: {fileID: 0}
-    - target: {fileID: 424968, guid: 1d47ecad742b1e9448626279a13e9df0, type: 2}
-      propertyPath: m_LocalEulerAnglesHint.x
-      value: -4.3233
-      objectReference: {fileID: 0}
-    - target: {fileID: 424968, guid: 1d47ecad742b1e9448626279a13e9df0, type: 2}
-      propertyPath: m_LocalEulerAnglesHint.y
-      value: -711.51337
-      objectReference: {fileID: 0}
-    - target: {fileID: 424968, guid: 1d47ecad742b1e9448626279a13e9df0, type: 2}
-      propertyPath: m_LocalEulerAnglesHint.z
-      value: 361.20248
-      objectReference: {fileID: 0}
-    - target: {fileID: 402694, guid: 1d47ecad742b1e9448626279a13e9df0, type: 2}
-      propertyPath: m_LocalRotation.z
-      value: -0.000000014901161
+      value: 1
       objectReference: {fileID: 0}
     m_RemovedComponents: []
   m_ParentPrefab: {fileID: 100100000, guid: 1d47ecad742b1e9448626279a13e9df0, type: 2}
@@ -4099,7 +2843,7 @@
   m_PrefabInternal: {fileID: 0}
   m_GameObject: {fileID: 1966885502}
   m_Enabled: 1
-  serializedVersion: 6
+  serializedVersion: 7
   m_Type: 1
   m_Color: {r: 1, g: 0.95686275, b: 0.8392157, a: 1}
   m_Intensity: 1
@@ -4121,10 +2865,10 @@
     serializedVersion: 2
     m_Bits: 4294967295
   m_Lightmapping: 4
+  m_AreaSize: {x: 1, y: 1}
   m_BounceIntensity: 1
   m_ShadowRadius: 0
   m_ShadowAngle: 0
-  m_AreaSize: {x: 1, y: 1}
 --- !u!4 &1966885504
 Transform:
   m_ObjectHideFlags: 0
@@ -4134,7 +2878,37 @@
   m_LocalRotation: {x: 0.40821794, y: -0.23456973, z: 0.109381676, w: 0.87542605}
   m_LocalPosition: {x: 0, y: 3, z: 0}
   m_LocalScale: {x: 1, y: 1, z: 1}
-  m_LocalEulerAnglesHint: {x: 0, y: 0, z: 0}
   m_Children: []
   m_Father: {fileID: 0}
-  m_RootOrder: 0+  m_RootOrder: 0
+  m_LocalEulerAnglesHint: {x: 0, y: 0, z: 0}
+--- !u!1 &2141459592
+GameObject:
+  m_ObjectHideFlags: 0
+  m_PrefabParentObject: {fileID: 0}
+  m_PrefabInternal: {fileID: 0}
+  serializedVersion: 4
+  m_Component:
+  - 4: {fileID: 2141459593}
+  m_Layer: 0
+  m_Name: PhysicsModels
+  m_TagString: Untagged
+  m_Icon: {fileID: 0}
+  m_NavMeshLayer: 0
+  m_StaticEditorFlags: 0
+  m_IsActive: 1
+--- !u!4 &2141459593
+Transform:
+  m_ObjectHideFlags: 0
+  m_PrefabParentObject: {fileID: 0}
+  m_PrefabInternal: {fileID: 0}
+  m_GameObject: {fileID: 2141459592}
+  m_LocalRotation: {x: 0, y: 0, z: 0, w: 1}
+  m_LocalPosition: {x: 0, y: 0, z: 0}
+  m_LocalScale: {x: 1, y: 1, z: 1}
+  m_Children:
+  - {fileID: 983145289}
+  - {fileID: 44000905}
+  m_Father: {fileID: 266907292}
+  m_RootOrder: 1
+  m_LocalEulerAnglesHint: {x: 0, y: 0, z: 0}